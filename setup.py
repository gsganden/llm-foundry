--- conflicted
+++ resolved
@@ -47,18 +47,10 @@
 ]
 
 install_requires = [
-<<<<<<< HEAD
-    # 'mosaicml[libcloud,wandb,mlflow,oci,gcs]>=0.17.1,<0.18',
     'mosaicml[libcloud,wandb,mlflow,oci,gcs]@git+https://github.com/mosaicml/composer.git@jerry/mlflow-objectstore-part2',
-    'accelerate>=0.20,<0.21',  # for HF inference `device_map`
-    'transformers>=4.34.1,<4.35',
-    'mosaicml-streaming>=0.7.1,<0.8',
-=======
-    'mosaicml[libcloud,wandb,mlflow,oci,gcs]>=0.17.2,<0.18',
     'accelerate>=0.25,<0.26',  # for HF inference `device_map`
     'transformers>=4.36,<4.37',
     'mosaicml-streaming>=0.7.2,<0.8',
->>>>>>> 4772ba29
     'torch>=2.1,<2.1.1',
     'datasets==2.15.0',
     'fsspec==2023.6.0',  # newer version results in a bug in datasets that duplicates data
@@ -92,12 +84,8 @@
 ]
 
 extra_deps['databricks'] = [
-<<<<<<< HEAD
     # 'mosaicml[databricks]>=0.17.1,<0.18',
     'mosaicml[databricks]@git+https://github.com/mosaicml/composer.git@jerry/mlflow-objectstore-part2',
-=======
-    'mosaicml[databricks]>=0.17.2,<0.18',
->>>>>>> 4772ba29
 ]
 
 extra_deps['tensorboard'] = [
