"""MosaicML LLM Foundry package setup."""

import os
import re

import setuptools
from setuptools import setup

_PACKAGE_NAME = 'llm-foundry'
_PACKAGE_DIR = 'llmfoundry'
_REPO_REAL_PATH = os.path.dirname(os.path.realpath(__file__))
_PACKAGE_REAL_PATH = os.path.join(_REPO_REAL_PATH, _PACKAGE_DIR)

# Read the repo version
# We can't use `.__version__` from the library since it's not installed yet
with open(os.path.join(_PACKAGE_REAL_PATH, '__init__.py')) as f:
    content = f.read()
# regex: '__version__', whitespace?, '=', whitespace, quote, version, quote
# we put parens around the version so that it becomes elem 1 of the match
expr = re.compile(r"""^__version__\W+=\W+['"]([0-9\.]*)['"]""", re.MULTILINE)
repo_version = expr.findall(content)[0]

# Use repo README for PyPi description
with open('README.md', 'r', encoding='utf-8') as fh:
    long_description = fh.read()

# Hide the content between <!-- SETUPTOOLS_LONG_DESCRIPTION_HIDE_BEGIN --> and
# <!-- SETUPTOOLS_LONG_DESCRIPTION_HIDE_END --> tags in the README
while True:
    start_tag = '<!-- SETUPTOOLS_LONG_DESCRIPTION_HIDE_BEGIN -->'
    end_tag = '<!-- SETUPTOOLS_LONG_DESCRIPTION_HIDE_END -->'
    start = long_description.find(start_tag)
    end = long_description.find(end_tag)
    if start == -1:
        assert end == -1, 'there should be a balanced number of start and ends'
        break
    else:
        assert end != -1, 'there should be a balanced number of start and ends'
        long_description = long_description[:start] + long_description[
            end + len(end_tag):]

classifiers = [
    'Programming Language :: Python :: 3',
    'Programming Language :: Python :: 3.8',
    'Programming Language :: Python :: 3.9',
    'Programming Language :: Python :: 3.10',
]

install_requires = [
    'mosaicml[libcloud,wandb,mlflow,oci,gcs]>=0.16.4,<0.17',
<<<<<<< HEAD
    'accelerate>=0.21,<0.22',  # for HF inference `device_map`
    'transformers>=4.33,<4.34',
=======
    'accelerate>=0.20,<0.21',  # for HF inference `device_map`
    'transformers>=4.34.1,<4.35',
>>>>>>> e40689f4
    'mosaicml-streaming>=0.6,<0.7',
    'torch>=1.13.1,<2.1.1',
    'datasets>=2.14.5,<2.15',
    'fsspec==2023.6.0',  # newer version results in a bug in datasets that duplicates data
    'sentencepiece==0.1.97',
    'einops==0.5.0',
    'omegaconf>=2.2.3,<3',
    'slack-sdk<4',
    'mosaicml-cli>=0.3,<1',
    'onnx==1.14.0',
    'onnxruntime==1.15.1',
    'cmake>=3.25.0,<=3.26.3',  # required for triton-pre-mlir below
    # PyPI does not support direct dependencies, so we remove this line before uploading from PyPI
    'triton-pre-mlir@git+https://github.com/vchiley/triton.git@triton_pre_mlir_sm90#subdirectory=python',
    'boto3>=1.21.45,<2',
    'huggingface-hub>=0.17.0,<1.0',
]

extra_deps = {}

extra_deps['dev'] = [
    'pre-commit>=2.18.1,<3',
    'pytest>=7.2.1,<8',
    'pytest_codeblocks>=0.16.1,<0.17',
    'pytest-cov>=4,<5',
    'pyright==1.1.256',
    'toml>=0.10.2,<0.11',
    'packaging>=21,<23',
    'hf_transfer==0.1.3',
]

extra_deps['tensorboard'] = [
    'mosaicml[tensorboard]>=0.16.1,<0.17',
]

extra_deps['gpu'] = [
    'flash-attn==1.0.9',
    'mosaicml-turbo==0.0.4',
    # PyPI does not support direct dependencies, so we remove this line before uploading from PyPI
    'xentropy-cuda-lib@git+https://github.com/HazyResearch/flash-attention.git@v1.0.9#subdirectory=csrc/xentropy',
]
extra_deps['gpu-flash2'] = [
    'flash-attn==2.3.2',
    'mosaicml-turbo==0.0.4',
    # PyPI does not support direct dependencies, so we remove this line before uploading from PyPI
    'xentropy-cuda-lib@git+https://github.com/HazyResearch/flash-attention.git@v2.3.2#subdirectory=csrc/xentropy',
]

extra_deps['peft'] = [
    # 'loralib==0.1.1',  # lora core # Not in use because of Peft
    # 'bitsandbytes==0.39.1',  # 8bit, removed for debug 30B
    # 'scipy>=1.10.0,<=1.11.0',  # bitsandbytes dependency; TODO: eliminate when incorporated to bitsandbytes
    # TODO: pin peft when it stabilizes.
    # PyPI does not support direct dependencies, so we remove this line before uploading from PyPI
    'peft>=0.5,<0.6',
]

extra_deps['openai'] = [
    'openai==0.27.8',
    'tiktoken==0.4.0',
]
extra_deps['all-cpu'] = set(
    dep for key, deps in extra_deps.items() for dep in deps if 'gpu' not in key)
extra_deps['all'] = set(dep for key, deps in extra_deps.items() for dep in deps
                        if key not in {'gpu-flash2', 'all-cpu'})
extra_deps['all-flash2'] = set(dep for key, deps in extra_deps.items()
                               for dep in deps
                               if key not in {'gpu', 'all', 'all-cpu'})

setup(
    name=_PACKAGE_NAME,
    version=repo_version,
    author='MosaicML',
    author_email='team@mosaicml.com',
    description='LLM Foundry',
    long_description=long_description,
    long_description_content_type='text/markdown',
    url='https://github.com/mosaicml/llm-foundry/',
    package_data={
        'llmfoundry': ['py.typed'],
    },
    packages=setuptools.find_packages(
        exclude=['.github*', 'mcli*', 'scripts*', 'tests*']),
    classifiers=classifiers,
    install_requires=install_requires,
    extras_require=extra_deps,
    python_requires='>=3.7',
)<|MERGE_RESOLUTION|>--- conflicted
+++ resolved
@@ -48,13 +48,8 @@
 
 install_requires = [
     'mosaicml[libcloud,wandb,mlflow,oci,gcs]>=0.16.4,<0.17',
-<<<<<<< HEAD
     'accelerate>=0.21,<0.22',  # for HF inference `device_map`
-    'transformers>=4.33,<4.34',
-=======
-    'accelerate>=0.20,<0.21',  # for HF inference `device_map`
     'transformers>=4.34.1,<4.35',
->>>>>>> e40689f4
     'mosaicml-streaming>=0.6,<0.7',
     'torch>=1.13.1,<2.1.1',
     'datasets>=2.14.5,<2.15',
