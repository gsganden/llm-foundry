# Copyright 2022 MosaicML LLM Foundry authors
# SPDX-License-Identifier: Apache-2.0

from llmfoundry.models.hf import (ComposerHFCausalLM, ComposerHFPrefixLM,
                                  ComposerHFT5)
<<<<<<< HEAD
from llmfoundry.models.inference_api_wrapper import TRTLLMEvalWrapper
=======
from llmfoundry.models.inference_api_wrapper import (OpenAICausalLMEvalWrapper,
                                                     OpenAIChatAPIEvalWrapper)
>>>>>>> 410d5c71
from llmfoundry.models.mpt import ComposerMPTCausalLM

COMPOSER_MODEL_REGISTRY = {
    'mpt_causal_lm': ComposerMPTCausalLM,
    'hf_causal_lm': ComposerHFCausalLM,
    'hf_prefix_lm': ComposerHFPrefixLM,
    'hf_t5': ComposerHFT5,
<<<<<<< HEAD
    'trtllm': TRTLLMEvalWrapper
=======
    'openai_causal_lm': OpenAICausalLMEvalWrapper,
    'openai_chat': OpenAIChatAPIEvalWrapper
>>>>>>> 410d5c71
}<|MERGE_RESOLUTION|>--- conflicted
+++ resolved
@@ -3,12 +3,9 @@
 
 from llmfoundry.models.hf import (ComposerHFCausalLM, ComposerHFPrefixLM,
                                   ComposerHFT5)
-<<<<<<< HEAD
-from llmfoundry.models.inference_api_wrapper import TRTLLMEvalWrapper
-=======
 from llmfoundry.models.inference_api_wrapper import (OpenAICausalLMEvalWrapper,
-                                                     OpenAIChatAPIEvalWrapper)
->>>>>>> 410d5c71
+                                                     OpenAIChatAPIEvalWrapper,
+                                                     TRTLLMEvalWrapper)
 from llmfoundry.models.mpt import ComposerMPTCausalLM
 
 COMPOSER_MODEL_REGISTRY = {
@@ -16,10 +13,7 @@
     'hf_causal_lm': ComposerHFCausalLM,
     'hf_prefix_lm': ComposerHFPrefixLM,
     'hf_t5': ComposerHFT5,
-<<<<<<< HEAD
     'trtllm': TRTLLMEvalWrapper
-=======
     'openai_causal_lm': OpenAICausalLMEvalWrapper,
     'openai_chat': OpenAIChatAPIEvalWrapper
->>>>>>> 410d5c71
 }