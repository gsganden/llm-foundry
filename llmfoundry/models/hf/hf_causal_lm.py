# Copyright 2022 MosaicML LLM Foundry authors
# SPDX-License-Identifier: Apache-2.0

"""Implements a Hugging Causal LM wrapped inside a :class:`.ComposerModel`."""

import logging
import os
import warnings
from typing import TYPE_CHECKING, Any, Dict, Mapping

# required for loading a python model into composer
from composer.metrics.nlp import LanguageCrossEntropy, LanguagePerplexity
from composer.models.huggingface import peft_installed
from composer.utils import dist
from omegaconf import DictConfig
from transformers import (AutoConfig, AutoModelForCausalLM, PreTrainedModel,
                          PreTrainedTokenizerBase)

<<<<<<< HEAD
from llmfoundry.eval.metrics import (InContextLearningCodeEvalAccuracy,
                                     InContextLearningLMAccuracy,
                                     InContextLearningMultipleChoiceAccuracy,
                                     InContextLearningGenerationAccuracy)
=======
from llmfoundry.metrics import TokenAccuracy
>>>>>>> e5fffacd
from llmfoundry.models.hf.hf_fsdp import hf_get_init_device
from llmfoundry.models.hf.model_wrapper import HuggingFaceModelWithZLoss
from llmfoundry.models.layers.attention import is_flash_v2_installed
from llmfoundry.models.utils import init_empty_weights
from llmfoundry.utils.config_utils import pop_config

if TYPE_CHECKING:
    from peft import PeftConfig

__all__ = ['ComposerHFCausalLM']

log = logging.getLogger(__name__)


class ComposerHFCausalLM(HuggingFaceModelWithZLoss):
    """Configures a :class:`.HuggingFaceModel` around a Causal LM.

    Args:
        om_model_config (DictConfig): An OmegaConf DictConfig specifying the configuration options
            cfg.pretrained_model_name_or_path (str): The name of or local path to
                the HF Causal LM (e.g., `gpt2` to instantiate a GPT2LMHeadModel).
            cfg.config_overrides (dict, optional): An optional dictionary of keyword
                arguments that override the default configuration associated with
                cfg.pretrained_model_name_or_path.
            cfg.pretrained (bool): Whether to instantiate the model with pre-trained
                weights coming from cfg.pretrained_model_name_or_path. If ``True``,
                cfg.config_overrides must be compatible with the pre-trained weights.
            cfg.init_device ('cpu' | 'meta'): Which device, 'cpu' or 'meta', to
                initialize the model on. Currently, `meta` is only supported when
                cfg.pretrained is ``False``. Default: ``'cpu'``.
            cfg.peft_config (dict, optional): An optional dictionary of keyword arguments to be
                passed to the PeftConfig constructor. If provided, the model will be wrapped in a PeftModel.
            cfg.trust_remote_code (bool, optional): Whether to trust remote code when loading from Hugging Face
                Hub. Default: ``True``.
            cfg.use_auth_token (bool, optional): Whether to use the Hugging Face authentication token when
                loading from Hugging Face Hub. Default: ``False``.
            cfg.use_train_metrics (bool, optional): Whether to use training metrics. Default: ``True``.
            cfg.z_loss (float, optional): The z-loss coefficient. Default: ``0.0``.
            cfg.load_in_8bit (bool, optional): Whether to load the model in 8-bit mode. Default: ``False``.
            cfg.init_device (str, optional): Which device to initialize the model on. Default: ``'cpu'``.
            cfg.attention_patch_type (str, optional): Which attention patch to use for llama models. Default: ``None``.
            cfg.use_flash_attention_2 (bool, optional): Whether to use flash-attention 2. Default: ``False``.
        tokenizer (PreTrainedTokenizer): The tokenizer that the model will use.
    """

    def __init__(self, om_model_config: DictConfig,
                 tokenizer: PreTrainedTokenizerBase):
        pretrained_model_name_or_path = om_model_config.pretrained_model_name_or_path
        pretrained_lora_id_or_path = om_model_config.get(
            'pretrained_lora_id_or_path', None)

        if not om_model_config.get(
                'trust_remote_code', True
        ) and pretrained_model_name_or_path.startswith('mosaicml/mpt'):
            raise ValueError(
                'trust_remote_code must be set to True for MPT models. Without this, the MPT model code will come from the transformers library, '
                +
                'which is significantly slower and not compatible with the LLM foundry training code, rather than the code release by MosaicML.'
            )

        # Set up Hugging Face args
        trust_remote_code = om_model_config.get('trust_remote_code', True)
        use_auth_token = om_model_config.get('use_auth_token', False)
        use_flash_attention_2 = om_model_config.get('use_flash_attention_2',
                                                    False)
        requested_attention_implementation = 'flash_attention_2' if use_flash_attention_2 else 'eager'
        load_in_8bit = om_model_config.get('load_in_8bit', False)
        if use_flash_attention_2 and not is_flash_v2_installed():
            raise ValueError(
                'use_flash_attention_2 is set to True, but flash-attention 2 is not installed. '
                + 'Please `pip install llm-foundry[gpu-flash2]`.')

        # Set up config args for the model construction and base classes
        z_loss = om_model_config.get('z_loss', 0.0)
        init_device = om_model_config.get('init_device', 'cpu')
        # Resolve "mixed" init device to either "cpu" or "meta"
        resolved_init_device = hf_get_init_device(init_device)
        attention_patch_type = om_model_config.get('attention_patch_type', None)
        peft_config_dict = pop_config(om_model_config,
                                      'peft_config',
                                      must_exist=False,
                                      convert=True)
        if peft_config_dict is not None and not peft_installed:
            raise ValueError(
                'PEFT is not installed, but peft_config was passed. Please install LLM Foundry with the peft extra to use peft_config.'
            )

        # Set up training and eval metrics
        train_metrics = [
            LanguageCrossEntropy(),
            LanguagePerplexity(),
            TokenAccuracy()
        ]
        eval_metrics = [
            LanguageCrossEntropy(),
            LanguagePerplexity(),
            TokenAccuracy(),
            InContextLearningLMAccuracy(),
            InContextLearningMultipleChoiceAccuracy(),
            InContextLearningGenerationAccuracy(),
            InContextLearningCodeEvalAccuracy()
        ]
        if not om_model_config.get('use_train_metrics', True):
            train_metrics = []

        # Construct the Hugging Face config to use
        config = AutoConfig.from_pretrained(
            pretrained_model_name_or_path,
            trust_remote_code=trust_remote_code,
            use_auth_token=use_auth_token,
            attn_implementation=requested_attention_implementation,
            use_cache=
            False,  # Necessary due to https://github.com/huggingface/transformers/issues/28056
        )

        # This is not ideal, however Hugging Face's _autoset_attn_implementation function
        # forces you to load the model in fp16/bf16 if you want to use flash attention. Rather than loading
        # the model and then casting it back to fp32, we are monkeypatching their check.
        # https://github.com/huggingface/transformers/issues/28052
        def _autoset_attn_implementation_monkeypatch(
                cls,  # type: ignore
                config,  # type: ignore
                *args,  # type: ignore
                **kwargs):  # type: ignore
            config._attn_implementation = requested_attention_implementation
            return config

        PreTrainedModel._autoset_attn_implementation = classmethod(
            _autoset_attn_implementation_monkeypatch)

        # set config overrides
        for k, v in om_model_config.get('config_overrides', {}).items():
            if not hasattr(config, k):
                raise ValueError(
                    f'config does not have attribute "{k}" to override ({k}: {v}).'
                )

            attr = getattr(config, k)
            # attempt to disallow typos in nested configs
            if isinstance(attr, Mapping):
                extra_keys = [_k for _k in v.keys() if _k not in attr.keys()]
                if extra_keys:
                    raise ValueError(
                        f'Config dict override got unknown keys. ' +
                        f'Extra keys: {extra_keys}. ' +
                        f'Expected (a subset of) keys: {list(attr.keys())}.')
                getattr(config, k).update(v)
            # necessary case to allow for rope_scaling to be overriden in llama config
            elif attr is None and isinstance(v, Mapping):
                setattr(config, k, {})
                getattr(config, k).update(v)
            else:
                setattr(config, k, v)

        # We need to have all non-zero local ranks be not-pretrained
        # Rank 0 will still be pretrained, and distribute the weights appropriately
        if dist.get_local_rank() != 0 and init_device == 'mixed':
            om_model_config.pretrained = False

        # If the HuggingFace model is coming from a local folder, Hugging Face copies the modules into the
        # transformers modules cache. On particular systems, this operation seems to cause contention between
        # the different processes. To avoid this contention, we first create the model (on meta device) on local rank
        # zero. This will set up the transformers model cache and avoid the future contention.
        if dist.get_local_rank() == 0 and os.path.isdir(
                pretrained_model_name_or_path):
            with init_empty_weights(include_buffers=False):
                with warnings.catch_warnings():
                    warnings.simplefilter('ignore', UserWarning)
                    AutoModelForCausalLM.from_pretrained(
                        pretrained_model_name_or_path,
                        trust_remote_code=trust_remote_code,
                        use_auth_token=use_auth_token,
                        config=config,
                    )

        dist.barrier()

        # initialize the model on the correct device
        if resolved_init_device == 'cpu':
            if om_model_config.pretrained:
                model = AutoModelForCausalLM.from_pretrained(
                    pretrained_model_name_or_path,
                    trust_remote_code=trust_remote_code,
                    use_auth_token=use_auth_token,
                    load_in_8bit=load_in_8bit,
                    config=config,
                )
            else:
                model = AutoModelForCausalLM.from_config(
                    config,
                    trust_remote_code=trust_remote_code,
                )
        elif resolved_init_device == 'meta':
            if om_model_config.pretrained:
                raise ValueError(
                    'Setting cfg.pretrained=True is not supported when init_device="meta".'
                )
            with init_empty_weights(include_buffers=False):
                model = AutoModelForCausalLM.from_config(
                    config,
                    trust_remote_code=trust_remote_code,
                )
        else:
            raise ValueError(
                f'init_device="{init_device}" must be either "cpu" or "meta".')

        signal_file_path = f'.node_{dist.get_node_rank()}_local_rank0_completed'
        if dist.get_local_rank() == 0:
            with open(signal_file_path, 'wb') as f:
                f.write(b'local_rank0_completed_download')

        # Avoid the collective call until the local rank zero has finished trying to download the checkpoint
        # so that we don't timeout for large downloads. This syncs all processes on the node
        with dist.local_rank_zero_download_and_wait(signal_file_path):
            # Then, wait to ensure every node has finished downloading the checkpoint
            dist.barrier()

        if dist.get_local_rank() == 0:
            os.remove(signal_file_path)

        if attention_patch_type is not None:
            self._patch_attention_type(model, attention_patch_type)

        # Hugging Face's weight tying does not succeed if the model is inited on meta device
        # so we manually apply the weight tying here
        if model.config.tie_word_embeddings and resolved_init_device == 'meta':
            model.tie_weights()

        peft_config = None
        if peft_config_dict is not None:
            peft_config = self._get_peft_config(peft_config_dict)

        if pretrained_lora_id_or_path is not None:
            if not peft_installed:
                raise ValueError(
                    'PEFT is not installed, but lora_id_or_path was passed. Please install LLM Foundry with the peft extra to use lora_id_or_path.'
                )
            from peft import PeftModelForCausalLM
            model = PeftModelForCausalLM.from_pretrained(
                model, pretrained_lora_id_or_path)

        super().__init__(
            model=model,
            shift_labels=True,
            tokenizer=tokenizer,
            metrics=train_metrics,
            eval_metrics=eval_metrics,
            z_loss=z_loss,
            init_device=init_device,
            peft_config=peft_config,
        )

    @staticmethod
    def _patch_attention_type(model: PreTrainedModel,
                              attention_patch_type: str) -> None:
        if model.config.model_type != 'llama':
            raise ValueError(
                f'attention_patch_type is only supported for llama models, but got {model.config.model_type}'
            )

        log.debug(
            f'Patching llama attention with {attention_patch_type} attention')
        from transformers.models.llama.modeling_llama import LlamaAttention

        from llmfoundry.models.layers.llama_attention_monkeypatch import \
            get_llama_attention_patch_fn
        LlamaAttention.forward = get_llama_attention_patch_fn(
            attention_patch_type)
        model.config.use_cache = False

    @staticmethod
    def _get_peft_config(peft_config_dict: Dict[str, Any]) -> 'PeftConfig':
        if peft_installed:
            from peft import LoraConfig
            peft_type = peft_config_dict.get('peft_type', '')
            if peft_type.upper() != 'LORA':
                raise ValueError(
                    f'Only LORA is supported for peft_type, but got {peft_type}.'
                )
            task_type = peft_config_dict.get('task_type', '')
            if task_type.upper() != 'CAUSAL_LM':
                raise ValueError(
                    f'Only CAUSAL_LM is supported for task_type, but got {task_type}.'
                )
            return LoraConfig(**peft_config_dict)
        else:
            raise ValueError(
                'PEFT is not installed, but peft_config was passed. Please install LLM Foundry with the peft extra to use peft_config.'
            )<|MERGE_RESOLUTION|>--- conflicted
+++ resolved
@@ -16,14 +16,11 @@
 from transformers import (AutoConfig, AutoModelForCausalLM, PreTrainedModel,
                           PreTrainedTokenizerBase)
 
-<<<<<<< HEAD
 from llmfoundry.eval.metrics import (InContextLearningCodeEvalAccuracy,
                                      InContextLearningLMAccuracy,
                                      InContextLearningMultipleChoiceAccuracy,
                                      InContextLearningGenerationAccuracy)
-=======
 from llmfoundry.metrics import TokenAccuracy
->>>>>>> e5fffacd
 from llmfoundry.models.hf.hf_fsdp import hf_get_init_device
 from llmfoundry.models.hf.model_wrapper import HuggingFaceModelWithZLoss
 from llmfoundry.models.layers.attention import is_flash_v2_installed
