# Copyright 2022 MosaicML LLM Foundry authors
# SPDX-License-Identifier: Apache-2.0

"""Implements a Hugging Causal LM wrapped inside a :class:`.ComposerModel`."""

import logging
import os
import warnings
from typing import TYPE_CHECKING, Any, Dict, Mapping

<<<<<<< HEAD
# required for loading a python model into composer
from composer.metrics.nlp import LanguageCrossEntropy, LanguagePerplexity
=======
>>>>>>> 7a8a1564
from composer.models.huggingface import peft_installed
from composer.utils import dist
from omegaconf import DictConfig
from transformers import (AutoConfig, AutoModelForCausalLM, PreTrainedModel,
                          PreTrainedTokenizerBase)

<<<<<<< HEAD
from llmfoundry.eval.metrics import (
    InContextLearningCodeEvalAccuracy,
    InContextLearningGenerationExactMatchAccuracy, InContextLearningLMAccuracy,
    InContextLearningMultipleChoiceAccuracy)
from llmfoundry.metrics import TokenAccuracy
=======
from llmfoundry.metrics import (DEFAULT_CAUSAL_LM_EVAL_METRICS,
                                DEFAULT_CAUSAL_LM_TRAIN_METRICS)
>>>>>>> 7a8a1564
from llmfoundry.models.hf.hf_fsdp import hf_get_init_device
from llmfoundry.models.hf.model_wrapper import HuggingFaceModelWithFSDP
from llmfoundry.models.layers.attention import is_flash_v2_installed
from llmfoundry.models.utils import init_empty_weights
from llmfoundry.utils.config_utils import pop_config

if TYPE_CHECKING:
    from peft import PeftConfig

__all__ = ['ComposerHFCausalLM']

log = logging.getLogger(__name__)


class ComposerHFCausalLM(HuggingFaceModelWithFSDP):
    """Configures a :class:`.HuggingFaceModel` around a Causal LM.

    Args:
        om_model_config (DictConfig): An OmegaConf DictConfig specifying the configuration options
            cfg.pretrained_model_name_or_path (str): The name of or local path to
                the HF Causal LM (e.g., `gpt2` to instantiate a GPT2LMHeadModel).
            cfg.config_overrides (dict, optional): An optional dictionary of keyword
                arguments that override the default configuration associated with
                cfg.pretrained_model_name_or_path.
            cfg.pretrained (bool): Whether to instantiate the model with pre-trained
                weights coming from cfg.pretrained_model_name_or_path. If ``True``,
                cfg.config_overrides must be compatible with the pre-trained weights.
            cfg.init_device ('cpu' | 'meta'): Which device, 'cpu' or 'meta', to
                initialize the model on. Currently, `meta` is only supported when
                cfg.pretrained is ``False``. Default: ``'cpu'``.
            cfg.peft_config (dict, optional): An optional dictionary of keyword arguments to be
                passed to the PeftConfig constructor. If provided, the model will be wrapped in a PeftModel.
            cfg.trust_remote_code (bool, optional): Whether to trust remote code when loading from Hugging Face
                Hub. Default: ``True``.
            cfg.use_auth_token (bool, optional): Whether to use the Hugging Face authentication token when
                loading from Hugging Face Hub. Default: ``False``.
            cfg.use_train_metrics (bool, optional): Whether to use training metrics. Default: ``True``.
            cfg.load_in_8bit (bool, optional): Whether to load the model in 8-bit mode. Default: ``False``.
            cfg.init_device (str, optional): Which device to initialize the model on. Default: ``'cpu'``.
            cfg.use_flash_attention_2 (bool, optional): Whether to use flash-attention 2. Default: ``False``.
        tokenizer (PreTrainedTokenizer): The tokenizer that the model will use.
    """

    def __init__(self, om_model_config: DictConfig,
                 tokenizer: PreTrainedTokenizerBase):
        from llmfoundry.utils.builders import build_metric

        pretrained_model_name_or_path = om_model_config.pretrained_model_name_or_path
        pretrained_lora_id_or_path = om_model_config.get(
            'pretrained_lora_id_or_path', None)

        if not om_model_config.get(
                'trust_remote_code', True
        ) and pretrained_model_name_or_path.startswith('mosaicml/mpt'):
            raise ValueError(
                'trust_remote_code must be set to True for MPT models. Without this, the MPT model code will come from the transformers library, '
                +
                'which is significantly slower and not compatible with the LLM foundry training code, rather than the code release by MosaicML.'
            )

        # Set up Hugging Face args
        trust_remote_code = om_model_config.get('trust_remote_code', True)
        use_auth_token = om_model_config.get('use_auth_token', False)
        use_flash_attention_2 = om_model_config.get('use_flash_attention_2',
                                                    False)
        load_in_8bit = om_model_config.get('load_in_8bit', False)

        # Set up config args for the model construction and base classes
        init_device = om_model_config.get('init_device', 'cpu')
        # Resolve "mixed" init device to either "cpu" or "meta"
        resolved_init_device = hf_get_init_device(init_device)
        requested_attention_implementation = 'flash_attention_2' if use_flash_attention_2 else 'eager'

        if use_flash_attention_2 and not is_flash_v2_installed():
            raise ValueError(
                'use_flash_attention_2 is set to True, but flash-attention 2 is not installed. '
                + 'Please `pip install llm-foundry[gpu]`.')

        peft_config_dict = pop_config(om_model_config,
                                      'peft_config',
                                      must_exist=False,
                                      convert=True)
        if peft_config_dict is not None and not peft_installed:
            raise ValueError(
                'PEFT is not installed, but peft_config was passed. Please install LLM Foundry with the peft extra to use peft_config.'
            )

        use_train_metrics = om_model_config.get('use_train_metrics', True)
        train_metric_names = DEFAULT_CAUSAL_LM_TRAIN_METRICS + om_model_config.get(
            'additional_train_metrics', [])
        train_metrics = [
            build_metric(metric, {}) for metric in train_metric_names
        ] if use_train_metrics else []
        eval_metric_names = DEFAULT_CAUSAL_LM_EVAL_METRICS + om_model_config.get(
            'additional_eval_metrics', [])
        eval_metrics = [
<<<<<<< HEAD
            LanguageCrossEntropy(),
            LanguagePerplexity(),
            TokenAccuracy(),
            InContextLearningLMAccuracy(),
            InContextLearningMultipleChoiceAccuracy(),
            InContextLearningGenerationExactMatchAccuracy(),
            InContextLearningCodeEvalAccuracy()
=======
            build_metric(metric, {}) for metric in eval_metric_names
>>>>>>> 7a8a1564
        ]

        # Construct the Hugging Face config to use
        config = AutoConfig.from_pretrained(
            pretrained_model_name_or_path,
            trust_remote_code=trust_remote_code,
            use_auth_token=use_auth_token,
            attn_implementation=requested_attention_implementation,
            use_cache=
            False,  # Necessary due to https://github.com/huggingface/transformers/issues/28056
        )

        # This is not ideal, however Hugging Face's _autoset_attn_implementation function
        # forces you to load the model in fp16/bf16 if you want to use flash attention. Rather than loading
        # the model and then casting it back to fp32, we are monkeypatching their check.
        # https://github.com/huggingface/transformers/issues/28052
        def _autoset_attn_implementation_monkeypatch(
                cls,  # type: ignore
                config,  # type: ignore
                *args,  # type: ignore
                **kwargs):  # type: ignore
            config._attn_implementation = requested_attention_implementation
            return config

        PreTrainedModel._autoset_attn_implementation = classmethod(
            _autoset_attn_implementation_monkeypatch)

        # set config overrides
        for k, v in om_model_config.get('config_overrides', {}).items():
            if not hasattr(config, k):
                raise ValueError(
                    f'config does not have attribute "{k}" to override ({k}: {v}).'
                )

            attr = getattr(config, k)
            # attempt to disallow typos in nested configs
            if isinstance(attr, Mapping):
                extra_keys = [_k for _k in v.keys() if _k not in attr.keys()]
                if extra_keys:
                    raise ValueError(
                        f'Config dict override got unknown keys. ' +
                        f'Extra keys: {extra_keys}. ' +
                        f'Expected (a subset of) keys: {list(attr.keys())}.')
                getattr(config, k).update(v)
            # necessary case to allow for rope_scaling to be overriden in llama config
            elif attr is None and isinstance(v, Mapping):
                setattr(config, k, {})
                getattr(config, k).update(v)
            else:
                setattr(config, k, v)

        # We need to have all non-zero local ranks be not-pretrained
        # Rank 0 will still be pretrained, and distribute the weights appropriately
        if dist.get_local_rank() != 0 and init_device == 'mixed':
            om_model_config.pretrained = False

        # If the HuggingFace model is coming from a local folder, Hugging Face copies the modules into the
        # transformers modules cache. On particular systems, this operation seems to cause contention between
        # the different processes. To avoid this contention, we first create the model (on meta device) on local rank
        # zero. This will set up the transformers model cache and avoid the future contention.
        if dist.get_local_rank() == 0 and os.path.isdir(
                pretrained_model_name_or_path):
            with init_empty_weights(include_buffers=False):
                with warnings.catch_warnings():
                    warnings.simplefilter('ignore', UserWarning)
                    AutoModelForCausalLM.from_pretrained(
                        pretrained_model_name_or_path,
                        trust_remote_code=trust_remote_code,
                        use_auth_token=use_auth_token,
                        config=config,
                    )

        dist.barrier()

        # initialize the model on the correct device
        if resolved_init_device == 'cpu':
            if om_model_config.pretrained:
                model = AutoModelForCausalLM.from_pretrained(
                    pretrained_model_name_or_path,
                    trust_remote_code=trust_remote_code,
                    use_auth_token=use_auth_token,
                    load_in_8bit=load_in_8bit,
                    config=config,
                )
            else:
                model = AutoModelForCausalLM.from_config(
                    config,
                    trust_remote_code=trust_remote_code,
                )
        elif resolved_init_device == 'meta':
            if om_model_config.pretrained:
                raise ValueError(
                    'Setting cfg.pretrained=True is not supported when init_device="meta".'
                )
            with init_empty_weights(include_buffers=False):
                model = AutoModelForCausalLM.from_config(
                    config,
                    trust_remote_code=trust_remote_code,
                )
        else:
            raise ValueError(
                f'init_device="{init_device}" must be either "cpu" or "meta".')

        signal_file_path = f'.node_{dist.get_node_rank()}_local_rank0_completed'
        if dist.get_local_rank() == 0:
            with open(signal_file_path, 'wb') as f:
                f.write(b'local_rank0_completed_download')

        # Avoid the collective call until the local rank zero has finished trying to download the checkpoint
        # so that we don't timeout for large downloads. This syncs all processes on the node
        with dist.local_rank_zero_download_and_wait(signal_file_path):
            # Then, wait to ensure every node has finished downloading the checkpoint
            dist.barrier()

        if dist.get_local_rank() == 0:
            os.remove(signal_file_path)

        # Hugging Face's weight tying does not succeed if the model is inited on meta device
        # so we manually apply the weight tying here
        if model.config.tie_word_embeddings and resolved_init_device == 'meta':
            model.tie_weights()

        peft_config = None
        if peft_config_dict is not None:
            peft_config = self._get_peft_config(peft_config_dict)

        if pretrained_lora_id_or_path is not None:
            if not peft_installed:
                raise ValueError(
                    'PEFT is not installed, but lora_id_or_path was passed. Please install LLM Foundry with the peft extra to use lora_id_or_path.'
                )
            from peft import PeftModelForCausalLM
            model = PeftModelForCausalLM.from_pretrained(
                model, pretrained_lora_id_or_path)

        super().__init__(
            model=model,
            shift_labels=True,
            tokenizer=tokenizer,
            metrics=train_metrics,
            eval_metrics=eval_metrics,
            init_device=init_device,
            peft_config=peft_config,
        )

    @staticmethod
    def _get_peft_config(peft_config_dict: Dict[str, Any]) -> 'PeftConfig':
        if peft_installed:
            from peft import LoraConfig
            peft_type = peft_config_dict.get('peft_type', '')
            if peft_type.upper() != 'LORA':
                raise ValueError(
                    f'Only LORA is supported for peft_type, but got {peft_type}.'
                )
            task_type = peft_config_dict.get('task_type', '')
            if task_type.upper() != 'CAUSAL_LM':
                raise ValueError(
                    f'Only CAUSAL_LM is supported for task_type, but got {task_type}.'
                )
            return LoraConfig(**peft_config_dict)
        else:
            raise ValueError(
                'PEFT is not installed, but peft_config was passed. Please install LLM Foundry with the peft extra to use peft_config.'
            )<|MERGE_RESOLUTION|>--- conflicted
+++ resolved
@@ -8,27 +8,17 @@
 import warnings
 from typing import TYPE_CHECKING, Any, Dict, Mapping
 
-<<<<<<< HEAD
 # required for loading a python model into composer
 from composer.metrics.nlp import LanguageCrossEntropy, LanguagePerplexity
-=======
->>>>>>> 7a8a1564
 from composer.models.huggingface import peft_installed
 from composer.utils import dist
 from omegaconf import DictConfig
 from transformers import (AutoConfig, AutoModelForCausalLM, PreTrainedModel,
                           PreTrainedTokenizerBase)
 
-<<<<<<< HEAD
-from llmfoundry.eval.metrics import (
-    InContextLearningCodeEvalAccuracy,
-    InContextLearningGenerationExactMatchAccuracy, InContextLearningLMAccuracy,
-    InContextLearningMultipleChoiceAccuracy)
-from llmfoundry.metrics import TokenAccuracy
-=======
+
 from llmfoundry.metrics import (DEFAULT_CAUSAL_LM_EVAL_METRICS,
                                 DEFAULT_CAUSAL_LM_TRAIN_METRICS)
->>>>>>> 7a8a1564
 from llmfoundry.models.hf.hf_fsdp import hf_get_init_device
 from llmfoundry.models.hf.model_wrapper import HuggingFaceModelWithFSDP
 from llmfoundry.models.layers.attention import is_flash_v2_installed
@@ -125,17 +115,7 @@
         eval_metric_names = DEFAULT_CAUSAL_LM_EVAL_METRICS + om_model_config.get(
             'additional_eval_metrics', [])
         eval_metrics = [
-<<<<<<< HEAD
-            LanguageCrossEntropy(),
-            LanguagePerplexity(),
-            TokenAccuracy(),
-            InContextLearningLMAccuracy(),
-            InContextLearningMultipleChoiceAccuracy(),
-            InContextLearningGenerationExactMatchAccuracy(),
-            InContextLearningCodeEvalAccuracy()
-=======
             build_metric(metric, {}) for metric in eval_metric_names
->>>>>>> 7a8a1564
         ]
 
         # Construct the Hugging Face config to use
