# Copyright 2022 MosaicML LLM Foundry authors
# SPDX-License-Identifier: Apache-2.0

import functools
import logging
import os
import re
import warnings
from collections import OrderedDict
from typing import Any, Dict, Iterable, List, Optional, Tuple, Union

import torch
from composer import algorithms
from composer.callbacks import (EarlyStopper, Generate, LRMonitor,
                                MemoryMonitor, MemorySnapshot, OOMObserver,
                                OptimizerMonitor, RuntimeEstimator,
                                SpeedMonitor)
from composer.core import Algorithm, Callback, Evaluator
from composer.loggers import (InMemoryLogger, LoggerDestination, MLFlowLogger,
                              TensorboardLogger, WandBLogger)
from composer.optim import DecoupledAdamW
from composer.optim.scheduler import (ComposerScheduler,
                                      ConstantWithWarmupScheduler,
                                      CosineAnnealingWithWarmupScheduler,
                                      LinearWithWarmupScheduler)
from composer.utils import dist
from omegaconf import DictConfig, ListConfig
from omegaconf import OmegaConf as om
from torch.optim.optimizer import Optimizer
from transformers import AutoTokenizer, PreTrainedTokenizerBase

from llmfoundry.callbacks import (AsyncEval, CurriculumLearning, EvalGauntlet,
                                  FDiffMetrics, GlobalLRScaling,
                                  HuggingFaceCheckpointer, LayerFreezing,
                                  MonolithicCheckpointSaver,
                                  ScheduledGarbageCollector)
from llmfoundry.data.dataloader import build_dataloader
from llmfoundry.eval.datasets import get_icl_task_dataloader
from llmfoundry.optim import (DecoupledAdaLRLion, DecoupledClipLion,
                              DecoupledLionW)
from llmfoundry.optim.scheduler import InverseSquareRootWithWarmupScheduler
from llmfoundry.tokenizers.tiktoken import TiktokenTokenizerWrapper

log = logging.getLogger(__name__)


def build_evaluators(
    eval_loader_config: Optional[Union[DictConfig, ListConfig]],
    icl_tasks_config: Optional[Union[str, ListConfig]],
    eval_gauntlet_config: Optional[Union[str, DictConfig]],
    *,
    tokenizer: PreTrainedTokenizerBase,
    device_eval_batch_size: int,
    icl_seq_len: int,
    icl_subset_num_batches: Optional[int],
) -> Tuple[List[Evaluator], List[str], Optional[EvalGauntlet]]:

    evaluators = []
    if eval_loader_config is not None:
        evaluators = build_eval_loaders(
            eval_loader_config,
            tokenizer,
            device_eval_batch_size,
        )

    logger_keys = []
    eval_gauntlet_callback = None
    if icl_tasks_config is not None:
        icl_evaluators, logger_keys, eval_gauntlet_callback = build_icl_data_and_gauntlet(
            icl_tasks_config,
            eval_gauntlet_config,
            tokenizer,
            device_eval_batch_size,
            icl_seq_len,
            icl_subset_num_batches,
        )
        evaluators.extend(icl_evaluators)

    return evaluators, logger_keys, eval_gauntlet_callback


def build_eval_loaders(
    eval_loader_config: Union[DictConfig, ListConfig],
    tokenizer: PreTrainedTokenizerBase,
    device_eval_batch_size: int,
) -> List[Evaluator]:
    evaluators: List[Evaluator] = []
    if isinstance(eval_loader_config, ListConfig):
        eval_configs: ListConfig = eval_loader_config
        is_multi_eval = True
    else:
        eval_configs = ListConfig([eval_loader_config])
        is_multi_eval = False

    for eval_config in eval_configs:
        eval_dataloader = build_dataloader(eval_config, tokenizer,
                                           device_eval_batch_size)
        eval_loader: Evaluator = Evaluator(
            label=f'eval/{eval_config.label}' if is_multi_eval else 'eval',
            dataloader=eval_dataloader,
            # Load the eval data to fail fast. metrics will get added
            # later in add_metrics_to_eval_loaders, after the model is loaded
            metric_names=[],
        )
        evaluators.append(eval_loader)
    return evaluators


def add_metrics_to_eval_loaders(
    evaluators: List[Evaluator],
    metric_names: List[str],
) -> List[Evaluator]:
    eval_loaders, other_evaluators = [], []
    for evaluator in evaluators:
        if evaluator.metric_names == []:
            evaluator.metric_names = metric_names
            eval_loaders.append(evaluator)
        else:
            other_evaluators.append(evaluator)

    # Put the base eval_loaders first
    return eval_loaders + other_evaluators


def build_icl_data_and_gauntlet(
    icl_tasks_config: Union[str, ListConfig],
    eval_gauntlet_config: Optional[Union[str, DictConfig]],
    tokenizer: PreTrainedTokenizerBase,
    device_eval_batch_size: int,
    icl_seq_len: int,
    icl_subset_num_batches: Optional[int] = None
) -> Tuple[List[Evaluator], List[str], Optional[EvalGauntlet]]:
    icl_evaluators, logger_keys = build_icl_evaluators(
        icl_tasks_config,
        tokenizer,
        icl_seq_len,
        device_eval_batch_size,
        icl_subset_num_batches=icl_subset_num_batches)
    eval_gauntlet_cb = None
    if eval_gauntlet_config is not None:
        if isinstance(eval_gauntlet_config, str):
            with open(eval_gauntlet_config, 'r') as icl_f:
                eval_gauntlet_cfg = om.load(icl_f)
            eval_gauntlet = eval_gauntlet_cfg.eval_gauntlet
        elif isinstance(eval_gauntlet_config, DictConfig):  # pyright: ignore
            eval_gauntlet = eval_gauntlet_config
        else:
            raise ValueError(
                f'Got invalid type for eval_gauntlet_config: {type(eval_gauntlet_config)}'
            )
        eval_gauntlet.logger_keys = logger_keys
        eval_gauntlet.benchmark_sizes = {
            e.label: e.dataloader.num_samples for e in icl_evaluators
        }
        eval_gauntlet_cb = EvalGauntlet(**eval_gauntlet)
    return icl_evaluators, logger_keys, eval_gauntlet_cb


def build_callback(
    name: str,
    kwargs: Union[DictConfig, Dict[str, Any]],
    config: Any = None,
) -> Callback:
    if name == 'lr_monitor':
        return LRMonitor()
    elif name == 'memory_monitor':
        return MemoryMonitor(**kwargs)
    elif name == 'oom_observer':
        return OOMObserver(**kwargs)
    elif name == 'memory_snapshot':
        return MemorySnapshot(**kwargs)
    elif name == 'speed_monitor':
        return SpeedMonitor(window_size=kwargs.get('window_size', 1),
                            gpu_flops_available=kwargs.get(
                                'gpu_flops_available', None))
    elif name == 'fdiff':
        return FDiffMetrics(**kwargs)
    elif name == 'runtime_estimator':
        return RuntimeEstimator()
    elif name == 'optimizer_monitor':
        return OptimizerMonitor(log_optimizer_metrics=kwargs.get(
            'log_optimizer_metrics', True),)
    elif name == 'generate_callback':
        prompts = kwargs.pop('prompts')
        interval = kwargs.pop('interval', None)
        # Generate callback used to be batch_log_interval, so this is for backwards compatibility
        if interval is None:
            batch_log_interval: str = kwargs.pop('batch_log_interval', '')
            if batch_log_interval:
                interval = f'{batch_log_interval}ba'
                warnings.warn(
                    ('generate_callback.batch_log_interval is deprecated and will be removed in a future release.'
                     f'Please use interval: {interval}'),
                    DeprecationWarning,
                )
            else:
                raise KeyError(
                    '"interval" must be specified with generate callback')
        return Generate(prompts=list(prompts), interval=interval, **kwargs)
    elif name == 'global_lr_scaling':
        return GlobalLRScaling(**kwargs)
    elif name == 'layer_freezing':
        return LayerFreezing(**kwargs)
    elif name == 'mono_ckpt_saver':
        return MonolithicCheckpointSaver(**kwargs)
    elif name == 'scheduled_gc':
        return ScheduledGarbageCollector(**kwargs)
    elif name == 'early_stopper':
        return EarlyStopper(**kwargs)
    elif name == 'hf_checkpointer':
        if isinstance(kwargs, DictConfig):
            kwargs = om.to_object(kwargs)  # pyright: ignore
        return HuggingFaceCheckpointer(**kwargs)
    elif name == 'async_eval':
        if config is None:
            raise ValueError(
                'Parameters config is required for async eval callback')
        return AsyncEval(**kwargs, training_params=config)
    elif name == 'curriculum_learning':
        if config is None:
            raise ValueError(
                'Parameters config is required for curriculum learning callback'
            )
        if 'train_loader' not in config:
            raise ValueError(
                'Curriculum learning callback requires a train_loader key in the run config.'
            )
        return CurriculumLearning(**kwargs,
                                  current_dataset_config=config['train_loader'])
    else:
        raise ValueError(f'Not sure how to build callback: {name}')


def build_logger(name: str, kwargs: Dict[str, Any]) -> LoggerDestination:
    if name == 'wandb':
        return WandBLogger(**kwargs)
    elif name == 'tensorboard':
        return TensorboardLogger(**kwargs)
    elif name == 'in_memory_logger':
        return InMemoryLogger(**kwargs)
    elif name == 'mlflow':
        return MLFlowLogger(**kwargs)
    elif name == 'inmemory':
        return InMemoryLogger(**kwargs)
    else:
        raise ValueError(f'Not sure how to build logger: {name}')


def build_algorithm(name: str, kwargs: Dict[str, Any]) -> Algorithm:
    if name == 'gradient_clipping':
        return algorithms.GradientClipping(**kwargs)
    elif name == 'alibi':
        return algorithms.Alibi(**kwargs)
    elif name == 'gated_linear_units':
        return algorithms.GatedLinearUnits(**kwargs)
    elif name == 'low_precision_layernorm':
        return algorithms.LowPrecisionLayerNorm(**kwargs)
    else:
        raise ValueError(f'Not sure how to build algorithm: {name}')


def _extract_param_groups(
    model: torch.nn.Module,
    optimizer_config: Dict[str, Any],
) -> Union[Iterable[torch.Tensor], Iterable[Dict[str, Any]]]:
    """Extracts parameter groups defined in the optimizer config.

    The optimizer_config defines the optimizer args. It can additionally have key
    `disable_grad` which is a string or list of strings. If a string matches a
    parameter name, then that parameter will have `requires_grad=False`. This is
    useful for freezing parameters. It can additionally have a key
    `param_groups` which is a list of dicts. In this dict, key `param_str_match`
    defines a string; if a parameter name contains this string, then it will be
    in this parameter group. This is useful for grouping parameters together.
    The dict can also contain any other key that is a valid optimizer arg.
    Note: to handle name overlap conflicts, params are assigned to parameter
    groups and added to `param_groups` in the order that `param_str_match` appear
    in `param_groups`.

    Usage
    To disable gradient for all parameters that contain the string "norm" or "bias":
    ```
    optimizer_config: {
        "name": "decoupled_lionw",
        "lr": 1e-3,
        "weight_decay": 1e-2,
        "betas": [0.9, 0.999],
        "eps": 1e-8,
        "disable_grad": ["norm", "bias"]
    }
    ```

    To create and modify the optimizer parameters for all parameters that contain
    the string "norm" and "bias" separately:
    ```
    optimizer_config: {
        "name": "decoupled_lionw",
        "lr": 1e-3,
        "weight_decay": 1e-2,
        "betas": [0.9, 0.999],
        "eps": 1e-8,
        "param_groups": [
            {
                "param_str_match": "norm",
                "lr": 1e-4,
                "weight_decay": 0.0,
            },
            {
                "param_str_match": "bias",
                "lr": 5e-4,
                "weight_decay": 0.0,
            },
        ],
    }
    ```

    Args:
        model (torch.nn.Module): model to extract parameters from
        optimizer_config (Dict[str, Any]): optimizer config

    Returns:
        Union[Iterable[torch.Tensor], Iterable[Dict[str, Any]]]: an iterable of
            torch.Tensor's or dict's. Specifies what Tensors should be optimized
            and their param groupings.
    """
    if 'disable_grad' in optimizer_config.keys():
        str_matches = optimizer_config.pop('disable_grad')
        if isinstance(str_matches, str):
            str_matches = [str_matches]
        for str_match in str_matches:
            for n, p in model.named_parameters():
                if re.search(str_match, n):
                    p.requires_grad = False
                    log.debug(f'Setting `{n}.requires_grad = False`.')

    param_groups_config = optimizer_config.pop('param_groups', None)
    if param_groups_config is not None:
        params = []
        param_dict = OrderedDict((n, p) for n, p in model.named_parameters())

        log.debug(f'Default optimizer settings: {optimizer_config}.')
        for param_group_config in param_groups_config:
            str_match = param_group_config.pop('param_str_match')
            filter_fn = functools.partial(re.search, str_match)
            param_names = [n for n in param_dict.keys() if filter_fn(n)]
            group_params = {'params': [param_dict.pop(n) for n in param_names]}
            group_params.update(param_group_config)

            log.debug(
                f'Creating optimizer param_group with parameters: {param_names} ' +\
                f'(extracted using {str_match=}). The param_group optimizer ' +\
                f'setting overrides are: {param_group_config}.')

            params.append(group_params)

        params.insert(0, {'params': param_dict.values()})
        return params

    return model.parameters()


def build_optimizer(model: torch.nn.Module, name: str,
                    optimizer_config: Dict[str, Any]) -> Optimizer:

    params = _extract_param_groups(model, optimizer_config)

    if name == 'decoupled_adamw':
        return DecoupledAdamW(params, **optimizer_config)
    elif name == 'decoupled_lionw':
        return DecoupledLionW(params, **optimizer_config)
    elif name == 'clip_lion':
        return DecoupledClipLion(params, **optimizer_config)
    elif name == 'adalr_lion':
        return DecoupledAdaLRLion(params, **optimizer_config)
    else:
        raise ValueError(f'Not sure how to build optimizer: {name}')


def build_scheduler(name: str,
                    scheduler_config: Dict[str, Any]) -> ComposerScheduler:
    if name == 'constant_with_warmup':
        return ConstantWithWarmupScheduler(**scheduler_config)
    elif name == 'cosine_with_warmup':
        return CosineAnnealingWithWarmupScheduler(**scheduler_config)
    elif name == 'inv_sqrt_with_warmup':
        return InverseSquareRootWithWarmupScheduler(**scheduler_config)
    elif name == 'linear_decay_with_warmup':
        return LinearWithWarmupScheduler(**scheduler_config)
    else:
        raise ValueError(f'Not sure how to build scheduler: {name}')


def build_tokenizer(
        tokenizer_name: str,
        tokenizer_kwargs: Dict[str, Any]) -> PreTrainedTokenizerBase:
    os.environ['TRANSFORMERS_NO_ADVISORY_WARNINGS'] = '1'
    os.environ['TOKENIZERS_PARALLELISM'] = 'false'

    signal_file_path = f'.node_{dist.get_node_rank()}_local_rank0_completed_tokenizer_setup'

    if dist.is_available() and dist.is_initialized(
    ) and dist.get_world_size() > 1:
        # Make sure the tokenizer files are downloaded and cached first by local rank 0
        with dist.local_rank_zero_download_and_wait(signal_file_path):
            pass

    if tokenizer_name.startswith('tiktoken'):
        tokenizer = TiktokenTokenizerWrapper(**tokenizer_kwargs)
    else:
        tokenizer = AutoTokenizer.from_pretrained(tokenizer_name,
                                                  **tokenizer_kwargs)

        # HuggingFace does not respect the model_max_length kwarg, and overrides it with
        # min(kwargs['model_max_length'], original_config['model_max_length']), so we
        # explicitly set it here
        tokenizer.model_max_length = tokenizer_kwargs.get(
            'model_max_length',
            int(1e30),
        )

    if not hasattr(tokenizer, 'eos_token') or tokenizer.eos_token is None:
        raise ValueError(
            f'The tokenizer {tokenizer_name} must have an eos_token.')

    if dist.is_available() and dist.is_initialized(
    ) and dist.get_world_size() > 1:
        if dist.get_local_rank() == 0:
            with open(signal_file_path, 'wb') as f:
                f.write(b'local_rank0_completed_tokenizer_setup')

        dist.barrier()

        if dist.get_local_rank() == 0:
            os.remove(signal_file_path)

    return tokenizer


def build_icl_evaluators(
    icl_tasks: Union[str, ListConfig],
    tokenizer: PreTrainedTokenizerBase,
    default_max_seq_len: int,
    default_batch_size: int,
    destination_dir: Optional[str] = None,
    icl_subset_num_batches: Optional[int] = None,
) -> Tuple[List[Evaluator], List[str]]:
    if destination_dir is None:
        destination_dir = os.getcwd()

    evaluators = []
    logger_keys = []

    icl_tasks_list = None
    if isinstance(icl_tasks, str):
        log.info(f'Extracting ICL task config from path: {icl_tasks}')
        with open(icl_tasks, 'r') as icl_f:
            icl_task_cfg = om.load(icl_f)
        icl_tasks_list = icl_task_cfg.icl_tasks
    else:
        icl_tasks_list = icl_tasks

    def _validate_cfg(icl_cfg: DictConfig):
        assert 'label' in icl_cfg
        assert 'dataset_uri' in icl_cfg and icl_cfg.dataset_uri is not None
        assert 'icl_task_type' in icl_cfg
        assert 'num_fewshot' in icl_cfg

        if 'metric_names' not in icl_cfg:
            if icl_cfg.icl_task_type == 'language_modeling':
                icl_cfg.metric_names = ['InContextLearningLMAccuracy']
            elif icl_cfg.icl_task_type == 'multiple_choice':
                icl_cfg.metric_names = [
                    'InContextLearningMultipleChoiceAccuracy'
                ]
            elif icl_cfg.icl_task_type == 'schema':
                icl_cfg.metric_names = [
                    'InContextLearningMultipleChoiceAccuracy'
                ]
<<<<<<< HEAD
            elif icl_cfg.icl_task_type == 'generation_task_with_answers':
                icl_cfg.metric_names = [
                    'InContextLearningGenerationWithAnswersAccuracy'
=======
            elif icl_cfg.icl_task_type == 'generation_task_with_answers' or icl_cfg.icl_task_type == 'question_answering':
                icl_cfg.metric_names = [
                    'InContextLearningGenerationExactMatchAccuracy'
>>>>>>> 898928e2
                ]
            elif icl_cfg.icl_task_type == 'code_evaluation':
                icl_cfg.metric_names = ['InContextLearningCodeEvalAccuracy']
            else:
                raise ValueError(
                    f'No metric_names defined, unable to build default metrics for icl_task_type={icl_cfg.icl_task_type}.'
                )

        if 'prompt_string' not in icl_cfg:
            icl_cfg.prompt_string = ''
        if 'example_delimiter' not in icl_cfg:
            icl_cfg.example_delimiter = '\n'
        if 'continuation_delimiter' not in icl_cfg:
            icl_cfg.continuation_delimiter = ' '
        if 'max_seq_len' not in icl_cfg:
            icl_cfg.max_seq_len = default_max_seq_len
        if 'batch_size' not in icl_cfg:
            icl_cfg.batch_size = default_batch_size
        if 'pass_at_k' not in icl_cfg:
            icl_cfg.pass_at_k = 1
        if 'fewshot_random_seed' not in icl_cfg:
            icl_cfg.fewshot_random_seed = 1234
        if 'generations_per_sample' not in icl_cfg:
            icl_cfg.generations_per_sample = 1

        if 'num_beams' in icl_cfg:
            raise ValueError(
                'num_beams is no longer supported as a top level icl_task parameter.'  + \
                'Please use generation_kwargs.num_beams instead.')

    for icl_cfg in icl_tasks_list:
        assert isinstance(icl_cfg, DictConfig)
        _validate_cfg(icl_cfg)
        for num_fewshot in list(icl_cfg.num_fewshot):
            if tokenizer.pad_token_id is None:
                # Current workaround to support GPT2 tokenizer with `pad_token_id = None`
                pad_tok_id = tokenizer.eos_token_id
            else:
                pad_tok_id = tokenizer.pad_token_id
            label = f'{icl_cfg.label}/{num_fewshot}-shot'
            metric_names = list(icl_cfg.metric_names)
            # TODO: fix Composer bug when copying local paths and destination exists
            destination_path = f'{destination_dir}/{icl_cfg.label}-{num_fewshot}.jsonl'
            if dist.get_local_rank() == 0 and os.path.exists(destination_path):
                os.remove(destination_path)
            dist.barrier()

<<<<<<< HEAD
=======
            hf_parsing_map = icl_cfg.get('hf_parsing_map', {})
            hf_loading_vars = icl_cfg.get('hf_loading_vars', {})

>>>>>>> 898928e2
            early_stopping_criteria = icl_cfg.get('early_stopping_criteria',
                                                  None)
            if isinstance(early_stopping_criteria, ListConfig):
                early_stopping_criteria = om.to_container(
                    early_stopping_criteria)
            assert early_stopping_criteria is None or isinstance(
                early_stopping_criteria, list)

            post_processing_funcs = icl_cfg.get('post_processing_funcs', None)
            if isinstance(post_processing_funcs, ListConfig):
                post_processing_funcs = list(
                    map(lambda entry: (entry['name'], entry.get('kwargs', {})),
                        om.to_container(post_processing_funcs)))

            assert post_processing_funcs is None or isinstance(
                post_processing_funcs, list)

            dataloaders = get_icl_task_dataloader(
                icl_cfg.icl_task_type,
                icl_cfg.dataset_uri,
                tokenizer,
                batch_size=icl_cfg.batch_size,
                max_seq_len=icl_cfg.max_seq_len,
                pad_tok_id=pad_tok_id,
                num_fewshot=num_fewshot,
                prompt_string=icl_cfg.prompt_string,
                example_delimiter=icl_cfg.example_delimiter,
                hf_loading_vars=hf_loading_vars,
                hf_parsing_map=hf_parsing_map,
                continuation_delimiter=icl_cfg.continuation_delimiter,
                question_prelimiter=icl_cfg.get('question_prelimiter', ''),
                destination_path=destination_path,
                fewshot_random_seed=icl_cfg.fewshot_random_seed,
                pass_at_k=icl_cfg.pass_at_k,
                generations_per_sample=icl_cfg.generations_per_sample,
                has_categories=icl_cfg.get('has_categories', False),
                cot_delimiter=icl_cfg.get('cot_delimiter', ''),
                generation_kwargs=icl_cfg.get('generation_kwargs', {}),
                early_stopping_criteria=early_stopping_criteria,
                post_processing_funcs=post_processing_funcs)
            if hasattr(
                    icl_cfg,
                    'has_categories') and icl_cfg.has_categories and isinstance(
                        dataloaders, dict):
                for category in dataloaders.keys():
                    logger_keys.extend([
                        f'metrics/{label}/{category}/{m}' for m in metric_names
                    ])
                    evaluators.append(
                        Evaluator(label=f'{label}/{category}',
                                  dataloader=dataloaders[category],
                                  metric_names=metric_names),)
            else:
                logger_keys.extend(
                    [f'metrics/{label}/{m}' for m in metric_names])
                evaluators.append(
                    Evaluator(label=label,
                              dataloader=dataloaders,
                              metric_names=metric_names,
                              subset_num_batches=icl_subset_num_batches))

    return evaluators, logger_keys<|MERGE_RESOLUTION|>--- conflicted
+++ resolved
@@ -476,15 +476,9 @@
                 icl_cfg.metric_names = [
                     'InContextLearningMultipleChoiceAccuracy'
                 ]
-<<<<<<< HEAD
-            elif icl_cfg.icl_task_type == 'generation_task_with_answers':
-                icl_cfg.metric_names = [
-                    'InContextLearningGenerationWithAnswersAccuracy'
-=======
             elif icl_cfg.icl_task_type == 'generation_task_with_answers' or icl_cfg.icl_task_type == 'question_answering':
                 icl_cfg.metric_names = [
                     'InContextLearningGenerationExactMatchAccuracy'
->>>>>>> 898928e2
                 ]
             elif icl_cfg.icl_task_type == 'code_evaluation':
                 icl_cfg.metric_names = ['InContextLearningCodeEvalAccuracy']
@@ -532,12 +526,9 @@
                 os.remove(destination_path)
             dist.barrier()
 
-<<<<<<< HEAD
-=======
             hf_parsing_map = icl_cfg.get('hf_parsing_map', {})
             hf_loading_vars = icl_cfg.get('hf_loading_vars', {})
 
->>>>>>> 898928e2
             early_stopping_criteria = icl_cfg.get('early_stopping_criteria',
                                                   None)
             if isinstance(early_stopping_criteria, ListConfig):
