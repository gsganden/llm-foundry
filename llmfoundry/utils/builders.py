# Copyright 2022 MosaicML LLM Foundry authors
# SPDX-License-Identifier: Apache-2.0

import functools
import logging
import os
import re
import warnings
from collections import OrderedDict
from typing import Any, Dict, Iterable, List, Optional, Tuple, Union

import torch
from composer import algorithms
from composer.callbacks import (EarlyStopper, Generate, LRMonitor, MemoryMonitor,
                                OptimizerMonitor, RuntimeEstimator, EvalOutputLogging,
                                SpeedMonitor)
from composer.core import Algorithm, Callback, Evaluator
from composer.datasets.in_context_learning_evaluation import \
    get_icl_task_dataloader
from composer.loggers import (InMemoryLogger, LoggerDestination, MLFlowLogger,
                              TensorboardLogger, WandBLogger)
from composer.optim import DecoupledAdamW
from composer.optim.scheduler import (ComposerScheduler,
                                      ConstantWithWarmupScheduler,
                                      CosineAnnealingWithWarmupScheduler,
                                      LinearWithWarmupScheduler)
from composer.utils import dist
from omegaconf import DictConfig, ListConfig
from omegaconf import OmegaConf as om
from torch.optim.optimizer import Optimizer
from torchmetrics import Metric
from transformers import AutoTokenizer, PreTrainedTokenizerBase

from llmfoundry.callbacks import (AsyncEval, EvalGauntlet, FDiffMetrics,
                                  GlobalLRScaling, HuggingFaceCheckpointer,
                                  LayerFreezing, MonolithicCheckpointSaver,
                                  ScheduledGarbageCollector)
from llmfoundry.data.dataloader import build_dataloader
from llmfoundry.optim import (DecoupledAdaLRLion, DecoupledClipLion,
                              DecoupledLionW, DecoupledLionW_8bit)
from llmfoundry.optim.scheduler import InverseSquareRootWithWarmupScheduler
from llmfoundry.tokenizers.tiktoken import TiktokenTokenizerWrapper

log = logging.getLogger(__name__)


def build_evaluators(
    eval_loader_config: Optional[Union[DictConfig, ListConfig]],
    icl_tasks_config: Optional[Union[str, ListConfig]],
    eval_gauntlet_config: Optional[Union[str, DictConfig]],
    *,
    tokenizer: PreTrainedTokenizerBase,
    device_eval_batch_size: int,
    icl_seq_len: int,
    icl_subset_num_batches: Optional[int],
) -> Tuple[List[Evaluator], List[str], Optional[EvalGauntlet]]:

    evaluators = []
    if eval_loader_config is not None:
        evaluators = build_eval_loaders(
            eval_loader_config,
            tokenizer,
            device_eval_batch_size,
        )

    logger_keys = []
    eval_gauntlet_callback = None
    if icl_tasks_config is not None:
        icl_evaluators, logger_keys, eval_gauntlet_callback = build_icl_data_and_gauntlet(
            icl_tasks_config,
            eval_gauntlet_config,
            tokenizer,
            device_eval_batch_size,
            icl_seq_len,
            icl_subset_num_batches,
        )
        evaluators.extend(icl_evaluators)

    return evaluators, logger_keys, eval_gauntlet_callback


def build_eval_loaders(
    eval_loader_config: Union[DictConfig, ListConfig],
    tokenizer: PreTrainedTokenizerBase,
    device_eval_batch_size: int,
) -> List[Evaluator]:
    evaluators: List[Evaluator] = []
    if isinstance(eval_loader_config, ListConfig):
        eval_configs: ListConfig = eval_loader_config
        is_multi_eval = True
    else:
        eval_configs = ListConfig([eval_loader_config])
        is_multi_eval = False

    for eval_config in eval_configs:
        eval_dataloader = build_dataloader(eval_config, tokenizer,
                                           device_eval_batch_size)
        eval_loader: Evaluator = Evaluator(
            label=f'eval/{eval_config.label}' if is_multi_eval else 'eval',
            dataloader=eval_dataloader,
            # Load the eval data to fail fast. metrics will get added
            # later in add_metrics_to_eval_loaders, after the model is loaded
            metric_names=[],
        )
        evaluators.append(eval_loader)
    return evaluators


def add_metrics_to_eval_loaders(
    evaluators: List[Evaluator],
    metrics: Dict[str, Metric],
) -> List[Evaluator]:
    metric_names = list(metrics.keys())
    eval_loaders, other_evaluators = [], []
    for evaluator in evaluators:
        if evaluator.metric_names == []:
            evaluator.metric_names = metric_names
            eval_loaders.append(evaluator)
        else:
            other_evaluators.append(evaluator)

    # Put the base eval_loaders first
    return eval_loaders + other_evaluators


def build_icl_data_and_gauntlet(
    icl_tasks_config: Union[str, ListConfig],
    eval_gauntlet_config: Optional[Union[str, DictConfig]],
    tokenizer: PreTrainedTokenizerBase,
    device_eval_batch_size: int,
    icl_seq_len: int,
    icl_subset_num_batches: Optional[int] = None
) -> Tuple[List[Evaluator], List[str], Optional[EvalGauntlet]]:
    icl_evaluators, logger_keys = build_icl_evaluators(
        icl_tasks_config,
        tokenizer,
        icl_seq_len,
        device_eval_batch_size,
        icl_subset_num_batches=icl_subset_num_batches)
    eval_gauntlet_cb = None
    if eval_gauntlet_config is not None:
        if isinstance(eval_gauntlet_config, str):
            with open(eval_gauntlet_config, 'r') as icl_f:
                eval_gauntlet_cfg = om.load(icl_f)
            eval_gauntlet = eval_gauntlet_cfg.eval_gauntlet
        elif isinstance(eval_gauntlet_config, DictConfig):  # pyright: ignore
            eval_gauntlet = eval_gauntlet_config
        else:
            raise ValueError(
                f'Got invalid type for eval_gauntlet_config: {type(eval_gauntlet_config)}'
            )
        eval_gauntlet.logger_keys = logger_keys
        eval_gauntlet.benchmark_sizes = {
            e.label: e.dataloader.num_samples for e in icl_evaluators
        }
        eval_gauntlet_cb = EvalGauntlet(**eval_gauntlet)
    return icl_evaluators, logger_keys, eval_gauntlet_cb


def build_callback(
    name: str,
    kwargs: Union[DictConfig, Dict[str, Any]],
    config: Any = None,
) -> Callback:
    if name == 'lr_monitor':
        return LRMonitor()
    elif name == 'memory_monitor':
        return MemoryMonitor()
    elif name == 'speed_monitor':
        return SpeedMonitor(window_size=kwargs.get('window_size', 1),
                            gpu_flops_available=kwargs.get(
                                'gpu_flops_available', None))
    elif name == 'fdiff':
        return FDiffMetrics(**kwargs)
    elif name == 'runtime_estimator':
        return RuntimeEstimator()
    elif name == 'optimizer_monitor':
        return OptimizerMonitor(log_optimizer_metrics=kwargs.get(
            'log_optimizer_metrics', True),)
    elif name == 'generate_callback':
        prompts = kwargs.pop('prompts')
        interval = kwargs.pop('interval', None)
        # Generate callback used to be batch_log_interval, so this is for backwards compatibility
        if interval is None:
            batch_log_interval: str = kwargs.pop('batch_log_interval', '')
            if batch_log_interval:
                interval = f'{batch_log_interval}ba'
                warnings.warn(
                    ('generate_callback.batch_log_interval is deprecated and will be removed in a future release.'
                     f'Please use interval: {interval}'),
                    DeprecationWarning,
                )
            else:
                raise KeyError(
                    '"interval" must be specified with generate callback')
        return Generate(prompts=list(prompts), interval=interval, **kwargs)
    elif name == 'global_lr_scaling':
        return GlobalLRScaling(**kwargs)
    elif name == 'layer_freezing':
        return LayerFreezing(**kwargs)
    elif name == 'mono_ckpt_saver':
        return MonolithicCheckpointSaver(**kwargs)
    elif name == 'scheduled_gc':
        return ScheduledGarbageCollector(**kwargs)
    elif name == 'early_stopper':
        return EarlyStopper(**kwargs)
    elif name == 'hf_checkpointer':
        if isinstance(kwargs, DictConfig):
            kwargs = om.to_object(kwargs)  # pyright: ignore
        return HuggingFaceCheckpointer(**kwargs)
<<<<<<< HEAD
    elif name == 'eval_output_logging':
        return EvalOutputLogging(**kwargs)
=======
    elif name == 'async_eval':
        if config is None:
            raise ValueError(
                'Parameters config is required for async eval callback')

        return AsyncEval(**kwargs, training_config=config)
>>>>>>> 127a8148
    else:
        raise ValueError(f'Not sure how to build callback: {name}')


def build_logger(name: str, kwargs: Dict[str, Any]) -> LoggerDestination:
    kwargs_dict = {
        k: v if isinstance(v, str) else om.to_container(v, resolve=True)
        for k, v in kwargs.items()
    }

    if name == 'wandb':
        return WandBLogger(**kwargs_dict)
    elif name == 'tensorboard':
        return TensorboardLogger(**kwargs_dict)
    elif name == 'in_memory_logger':
        return InMemoryLogger(**kwargs_dict)
    elif name == 'mlflow':
        return MLFlowLogger(**kwargs_dict)
    elif name == 'inmemory':
        return InMemoryLogger(**kwargs_dict)
    else:
        raise ValueError(f'Not sure how to build logger: {name}')


def build_algorithm(name: str, kwargs: Dict[str, Any]) -> Algorithm:
    if name == 'gradient_clipping':
        return algorithms.GradientClipping(**kwargs)
    elif name == 'alibi':
        return algorithms.Alibi(**kwargs)
    elif name == 'gated_linear_units':
        return algorithms.GatedLinearUnits(**kwargs)
    elif name == 'low_precision_layernorm':
        return algorithms.LowPrecisionLayerNorm(**kwargs)
    else:
        raise ValueError(f'Not sure how to build algorithm: {name}')


def _extract_param_groups(
    model: torch.nn.Module,
    optimizer_config: Dict[str, Any],
) -> Union[Iterable[torch.Tensor], Iterable[Dict[str, Any]]]:
    """Extracts parameter groups defined in the optimizer config.

    The optimizer_config defines the optimizer args. It can additionally have key
    `disable_grad` which is a string or list of strings. If a string matches a
    parameter name, then that parameter will have `requires_grad=False`. This is
    useful for freezing parameters. It can additionally have a key
    `param_groups` which is a list of dicts. In this dict, key `param_str_match`
    defines a string; if a parameter name contains this string, then it will be
    in this parameter group. This is useful for grouping parameters together.
    The dict can also contain any other key that is a valid optimizer arg.
    Note: to handle name overlap conflicts, params are assigned to parameter
    groups and added to `param_groups` in the order that `param_str_match` appear
    in `param_groups`.

    Usage
    To disable gradient for all parameters that contain the string "norm" or "bias":
    ```
    optimizer_config: {
        "name": "decoupled_lionw",
        "lr": 1e-3,
        "weight_decay": 1e-2,
        "betas": [0.9, 0.999],
        "eps": 1e-8,
        "disable_grad": ["norm", "bias"]
    }
    ```

    To create and modify the optimizer parameters for all parameters that contain
    the string "norm" and "bias" separately:
    ```
    optimizer_config: {
        "name": "decoupled_lionw",
        "lr": 1e-3,
        "weight_decay": 1e-2,
        "betas": [0.9, 0.999],
        "eps": 1e-8,
        "param_groups": [
            {
                "param_str_match": "norm",
                "lr": 1e-4,
                "weight_decay": 0.0,
            },
            {
                "param_str_match": "bias",
                "lr": 5e-4,
                "weight_decay": 0.0,
            },
        ],
    }
    ```

    Args:
        model (torch.nn.Module): model to extract parameters from
        optimizer_config (Dict[str, Any]): optimizer config

    Returns:
        Union[Iterable[torch.Tensor], Iterable[Dict[str, Any]]]: an iterable of
            torch.Tensor's or dict's. Specifies what Tensors should be optimized
            and their param groupings.
    """
    if 'disable_grad' in optimizer_config.keys():
        str_matches = optimizer_config.pop('disable_grad')
        if isinstance(str_matches, str):
            str_matches = [str_matches]
        for str_match in str_matches:
            for n, p in model.named_parameters():
                if re.search(str_match, n):
                    p.requires_grad = False
                    log.debug(f'Setting `{n}.requires_grad = False`.')

    param_groups_config = optimizer_config.pop('param_groups', None)
    if param_groups_config is not None:
        params = []
        param_dict = OrderedDict((n, p) for n, p in model.named_parameters())

        log.debug(f'Default optimizer settings: {optimizer_config}.')
        for param_group_config in param_groups_config:
            str_match = param_group_config.pop('param_str_match')
            filter_fn = functools.partial(re.search, str_match)
            param_names = [n for n in param_dict.keys() if filter_fn(n)]
            group_params = {'params': [param_dict.pop(n) for n in param_names]}
            group_params.update(param_group_config)

            log.debug(
                f'Creating optimizer param_group with parameters: {param_names} ' +\
                f'(extracted using {str_match=}). The param_group optimizer ' +\
                f'setting overrides are: {param_group_config}.')

            params.append(group_params)

        params.insert(0, {'params': param_dict.values()})
        return params

    return model.parameters()


def build_optimizer(model: torch.nn.Module, name: str,
                    optimizer_config: Dict[str, Any]) -> Optimizer:

    params = _extract_param_groups(model, optimizer_config)

    if name == 'decoupled_adamw':
        return DecoupledAdamW(params, **optimizer_config)
    elif name == 'decoupled_lionw':
        return DecoupledLionW(params, **optimizer_config)
    elif name == 'clip_lion':
        return DecoupledClipLion(params, **optimizer_config)
    elif name == 'adalr_lion':
        return DecoupledAdaLRLion(params, **optimizer_config)
    elif name == 'decoupled_lionw_8b':
        return DecoupledLionW_8bit(params, **optimizer_config)
    else:
        raise ValueError(f'Not sure how to build optimizer: {name}')


def build_scheduler(name: str,
                    scheduler_config: Dict[str, Any]) -> ComposerScheduler:
    if name == 'constant_with_warmup':
        return ConstantWithWarmupScheduler(**scheduler_config)
    elif name == 'cosine_with_warmup':
        return CosineAnnealingWithWarmupScheduler(**scheduler_config)
    elif name == 'inv_sqrt_with_warmup':
        return InverseSquareRootWithWarmupScheduler(**scheduler_config)
    elif name == 'linear_decay_with_warmup':
        return LinearWithWarmupScheduler(**scheduler_config)
    else:
        raise ValueError(f'Not sure how to build scheduler: {name}')


def build_tokenizer(
        tokenizer_name: str,
        tokenizer_kwargs: Dict[str, Any]) -> PreTrainedTokenizerBase:
    os.environ['TRANSFORMERS_NO_ADVISORY_WARNINGS'] = '1'
    os.environ['TOKENIZERS_PARALLELISM'] = 'false'

    signal_file_path = f'.node_{dist.get_node_rank()}_local_rank0_completed_tokenizer_setup'

    if dist.is_available() and dist.is_initialized(
    ) and dist.get_world_size() > 1:
        # Make sure the tokenizer files are downloaded and cached first by local rank 0
        with dist.local_rank_zero_download_and_wait(signal_file_path):
            pass

    if tokenizer_name.startswith('tiktoken'):
        tokenizer = TiktokenTokenizerWrapper(**tokenizer_kwargs)
    else:
        tokenizer = AutoTokenizer.from_pretrained(tokenizer_name,
                                                  **tokenizer_kwargs)

        # HuggingFace does not respect the model_max_length kwarg, and overrides it with
        # min(kwargs['model_max_length'], original_config['model_max_length']), so we
        # explicitly set it here
        tokenizer.model_max_length = tokenizer_kwargs.get(
            'model_max_length',
            int(1e30),
        )

    if dist.is_available() and dist.is_initialized(
    ) and dist.get_world_size() > 1:
        if dist.get_local_rank() == 0:
            with open(signal_file_path, 'wb') as f:
                f.write(b'local_rank0_completed_tokenizer_setup')

        dist.barrier()

        if dist.get_local_rank() == 0:
            os.remove(signal_file_path)

    return tokenizer


def build_icl_evaluators(
    icl_tasks: Union[str, ListConfig],
    tokenizer: PreTrainedTokenizerBase,
    default_max_seq_len: int,
    default_batch_size: int,
    destination_dir: Optional[str] = None,
    icl_subset_num_batches: Optional[int] = None,
) -> Tuple[List[Evaluator], List[str]]:
    if destination_dir is None:
        destination_dir = os.getcwd()

    evaluators = []
    logger_keys = []

    icl_tasks_list = None
    if isinstance(icl_tasks, str):
        log.info(f'Extracting ICL task config from path: {icl_tasks}')
        with open(icl_tasks, 'r') as icl_f:
            icl_task_cfg = om.load(icl_f)
        icl_tasks_list = icl_task_cfg.icl_tasks
    else:
        icl_tasks_list = icl_tasks

    def _validate_cfg(icl_cfg: DictConfig):
        assert 'label' in icl_cfg
        assert 'dataset_uri' in icl_cfg and icl_cfg.dataset_uri is not None
        assert 'icl_task_type' in icl_cfg
        assert 'num_fewshot' in icl_cfg

        if 'metric_names' not in icl_cfg:
            if icl_cfg.icl_task_type == 'language_modeling':
                icl_cfg.metric_names = ['InContextLearningLMAccuracy']
            elif icl_cfg.icl_task_type == 'multiple_choice':
                icl_cfg.metric_names = [
                    'InContextLearningMultipleChoiceAccuracy'
                ]
            elif icl_cfg.icl_task_type == 'schema':
                icl_cfg.metric_names = [
                    'InContextLearningMultipleChoiceAccuracy'
                ]
            elif icl_cfg.icl_task_type == 'question_answering':
                icl_cfg.metric_names = ['InContextLearningQAAccuracy']
            elif icl_cfg.icl_task_type == 'code_evaluation':
                icl_cfg.metric_names = ['InContextLearningCodeEvalAccuracy']
            else:
                raise ValueError(
                    f'No metric_names defined, unable to build default metrics for icl_task_type={icl_cfg.icl_task_type}.'
                )

        if 'prompt_string' not in icl_cfg:
            icl_cfg.prompt_string = ''
        if 'example_delimiter' not in icl_cfg:
            icl_cfg.example_delimiter = '\n'
        if 'continuation_delimiter' not in icl_cfg:
            icl_cfg.continuation_delimiter = ' '
        if 'max_seq_len' not in icl_cfg:
            icl_cfg.max_seq_len = default_max_seq_len
        if 'batch_size' not in icl_cfg:
            icl_cfg.batch_size = default_batch_size
        if 'pass_at_k' not in icl_cfg:
            icl_cfg.pass_at_k = 1
        if 'num_beams' not in icl_cfg:
            icl_cfg.num_beams = 20

    for icl_cfg in icl_tasks_list:
        assert isinstance(icl_cfg, DictConfig)
        _validate_cfg(icl_cfg)
        for num_fewshot in list(icl_cfg.num_fewshot):
            if tokenizer.pad_token_id is None:
                # Current workaround to support GPT2 tokenizer with `pad_token_id = None`
                pad_tok_id = tokenizer.eos_token_id
            else:
                pad_tok_id = tokenizer.pad_token_id
            label = f'{icl_cfg.label}/{num_fewshot}-shot'
            metric_names = list(icl_cfg.metric_names)
            # TODO: fix Composer bug when copying local paths and destination exists
            destination_path = f'{destination_dir}/{icl_cfg.label}-{num_fewshot}.jsonl'
            if dist.get_local_rank() == 0 and os.path.exists(destination_path):
                os.remove(destination_path)
            dist.barrier()

            dataloaders = get_icl_task_dataloader(
                icl_cfg.icl_task_type,
                icl_cfg.dataset_uri,
                tokenizer,
                batch_size=icl_cfg.batch_size,
                max_seq_len=icl_cfg.max_seq_len,
                pad_tok_id=pad_tok_id,
                num_fewshot=num_fewshot,
                prompt_string=icl_cfg.prompt_string,
                example_delimiter=icl_cfg.example_delimiter,
                continuation_delimiter=icl_cfg.continuation_delimiter,
                question_prelimiter=icl_cfg.get('question_prelimiter', ''),
                destination_path=destination_path,
                pass_at_k=icl_cfg.pass_at_k,
                generations_per_sample=icl_cfg.num_beams,
                has_categories=icl_cfg.get('has_categories', False),
                cot_delimiter=icl_cfg.get('cot_delimiter', ''))
            if hasattr(
                    icl_cfg,
                    'has_categories') and icl_cfg.has_categories and isinstance(
                        dataloaders, dict):
                for category in dataloaders.keys():
                    logger_keys.extend([
                        f'metrics/{label}/{category}/{m}' for m in metric_names
                    ])
                    evaluators.append(
                        Evaluator(label=f'{label}/{category}',
                                  dataloader=dataloaders[category],
                                  metric_names=metric_names),)
            else:
                logger_keys.extend(
                    [f'metrics/{label}/{m}' for m in metric_names])
                evaluators.append(
                    Evaluator(label=label,
                              dataloader=dataloaders,
                              metric_names=metric_names,
                              subset_num_batches=icl_subset_num_batches))

    return evaluators, logger_keys<|MERGE_RESOLUTION|>--- conflicted
+++ resolved
@@ -208,17 +208,14 @@
         if isinstance(kwargs, DictConfig):
             kwargs = om.to_object(kwargs)  # pyright: ignore
         return HuggingFaceCheckpointer(**kwargs)
-<<<<<<< HEAD
     elif name == 'eval_output_logging':
         return EvalOutputLogging(**kwargs)
-=======
     elif name == 'async_eval':
         if config is None:
             raise ValueError(
                 'Parameters config is required for async eval callback')
 
         return AsyncEval(**kwargs, training_config=config)
->>>>>>> 127a8148
     else:
         raise ValueError(f'Not sure how to build callback: {name}')
 
