# Copyright 2022 MosaicML LLM Foundry authors
# SPDX-License-Identifier: Apache-2.0
import sys
<<<<<<< HEAD
import time
import warnings
from typing import Any, Dict, List, Optional, Tuple, Union

import pandas as pd
import torch
from composer.loggers import MosaicMLLogger
from composer.loggers.logger_destination import LoggerDestination
from composer.models.base import ComposerModel
from composer.trainer import Trainer
from composer.utils import dist, get_device, reproducibility
from omegaconf import DictConfig, ListConfig
from omegaconf import OmegaConf as om
from rich.traceback import install
from transformers import PreTrainedTokenizerBase

install()
from llmfoundry.models.model_registry import COMPOSER_MODEL_REGISTRY
from llmfoundry.utils.builders import (add_metrics_to_eval_loaders,
                                       build_evaluators, build_logger,
                                       build_tokenizer)
from llmfoundry.utils.config_utils import (log_config, pop_config,
                                           process_init_device)
try:
    import tensorrt_llm
    TRTLLM = True
    if tensorrt_llm.mpi_world_size() > 1:
        TRTLLM_MULTIGPU = True
    else:
        TRTLLM_MULTIGPU = False
except:
    TRTLLM = False
    TRTLLM_MULTIGPU = False

log = logging.getLogger(__name__)


def load_model(model_cfg: DictConfig, tokenizer: PreTrainedTokenizerBase,
               fsdp_config: Optional[Dict], num_retries: int) -> ComposerModel:
    init_context = process_init_device(model_cfg, fsdp_config)

    retries = 0
    composer_model = None
    with init_context:
        while retries < num_retries and composer_model is None:
            try:
                composer_model = COMPOSER_MODEL_REGISTRY[model_cfg.name](
                    model_cfg, tokenizer)
            except Exception as e:
                retries += 1
                if retries >= num_retries:
                    raise e
                else:
                    log.info(
                        f'Got exception {str(e)} while loading model {model_cfg.name}. {num_retries-retries} retries remaining'
                    )

    assert composer_model is not None
    return composer_model


def evaluate_model(
    model_cfg: DictConfig,
    dist_timeout: Union[float, int],
    run_name: str,
    seed: int,
    icl_tasks: Union[str, ListConfig],
    max_seq_len: int,
    device_eval_batch_size: int,
    eval_gauntlet_config: Optional[Union[str, DictConfig]],
    eval_loader_config: Optional[Union[DictConfig, ListConfig]],
    fsdp_config: Optional[Dict],
    num_retries: int,
    loggers_cfg: Dict[str, Any],
    python_log_level: Optional[str],
    precision: str,
    eval_gauntlet_df: Optional[pd.DataFrame],
    eval_subset_num_batches: int,
    icl_subset_num_batches: Optional[int],
    metadata: Optional[Dict[str, str]],
    logged_config: DictConfig,
    should_log_config: bool = True,
):

    log.info(f'Evaluating model: {model_cfg.model_name}')
    # Build tokenizer and model
    tokenizer_cfg: Dict[str,
                        Any] = om.to_container(model_cfg.tokenizer,
                                               resolve=True)  # type: ignore
    tokenizer_name = tokenizer_cfg['name']
    tokenizer_kwargs = tokenizer_cfg.get('kwargs', {})
    tokenizer = build_tokenizer(tokenizer_name, tokenizer_kwargs)

    evaluators, logger_keys, eval_gauntlet_callback = build_evaluators(
        eval_loader_config,
        icl_tasks,
        eval_gauntlet_config,
        tokenizer=tokenizer,
        device_eval_batch_size=device_eval_batch_size,
        icl_seq_len=max_seq_len,
        icl_subset_num_batches=icl_subset_num_batches,
    )
    
    callbacks = []
    if eval_gauntlet_callback is not None:
        callbacks.append(eval_gauntlet_callback)

    loggers: List[LoggerDestination] = [
        build_logger(name, logger_cfg)
        for name, logger_cfg in loggers_cfg.items()
    ]

    if metadata is not None:
        # Flatten the metadata for logging
        loggers_cfg.pop('metadata', None)
        loggers_cfg.update(metadata, merge=True)

        # Find the MosaicMLLogger
        mosaicml_logger = next((
            logger for logger in loggers if isinstance(logger, MosaicMLLogger)),
                               None)

        if mosaicml_logger is not None:
            mosaicml_logger.log_metrics(metadata)
            mosaicml_logger._flush_metadata(force_flush=True)

    if fsdp_config and model_cfg.model.get('load_in_8bit', False):
        raise ValueError(
            'The FSDP config block is not supported when loading ' +
            'Hugging Face models in 8bit.')

    composer_model = load_model(model_cfg.model, tokenizer, fsdp_config,
                                num_retries)

    # Now add the eval metrics
    if eval_loader_config is not None:
        train_metrics = composer_model.get_metrics(is_train=True)
        evaluators = add_metrics_to_eval_loaders(evaluators,
                                                 list(train_metrics.keys()))

    if eval_gauntlet_df is None and eval_gauntlet_callback is not None:
        eval_gauntlet_df = pd.DataFrame(
            columns=['model_name'] +
            [avg for avg in eval_gauntlet_callback.averages] +
            [t.name for t in eval_gauntlet_callback.categories])

    load_path = model_cfg.get('load_path', None)
    if model_cfg.model.name == 'mpt_causal_lm' and load_path is None:
        raise ValueError(
            'MPT causal LMs require a load_path to the checkpoint for model evaluation.'
            +
            ' Please check your yaml and the model_cfg to ensure that load_path is set.'
        )

    assert composer_model is not None

    log.info(f'Building trainer for {model_cfg.model_name}...')

    #if TRTLLM_MULTIGPU and tensorrt_llm.mpi_rank() > 0:
    #    loggers = None

    trainer = Trainer(
        run_name=run_name,
        seed=seed,
        model=composer_model,
        callbacks=callbacks,
        loggers=loggers,
        precision=precision,
        fsdp_config=fsdp_config,
        load_path=load_path,
        load_weights_only=True,
        progress_bar=False,
        log_to_console=True,
        dist_timeout=dist_timeout,
        python_log_level=python_log_level,
    )

    if should_log_config:
        log.info('Evaluation config:')
        log_config(logged_config)

    log.info(f'Starting eval for {model_cfg.model_name}...')
    if torch.cuda.is_available():
        torch.cuda.synchronize()
    a = time.time()
    trainer.eval(eval_dataloader=evaluators,
                 subset_num_batches=eval_subset_num_batches)
    if torch.cuda.is_available():
        torch.cuda.synchronize()
    b = time.time()

    log.info(f'Ran {model_cfg.model_name} eval in: {b-a} seconds')
    return (trainer, logger_keys, eval_gauntlet_callback, eval_gauntlet_df)


def main(cfg: DictConfig) -> Tuple[List[Trainer], pd.DataFrame]:
    om.resolve(cfg)

    # Create copy of config for logging
    logged_cfg: DictConfig = copy.deepcopy(cfg)

    model_configs: ListConfig = pop_config(cfg, 'models', must_exist=True)
    eval_gauntlet_config: Optional[Union[str, DictConfig]] = pop_config(
        cfg, 'eval_gauntlet', must_exist=False, default_value=None)

    fsdp_dict_cfg: Optional[DictConfig] = pop_config(cfg,
                                                     'fsdp_config',
                                                     must_exist=False,
                                                     default_value=None)
    fsdp_config: Optional[Dict] = om.to_container(
        fsdp_dict_cfg,
        resolve=True) if fsdp_dict_cfg is not None else None  # type: ignore
    assert isinstance(fsdp_config, Dict) or fsdp_config is None

    # Mandatory Evaluation Parameters
    icl_tasks: Union[str, ListConfig] = pop_config(cfg,
                                                   'icl_tasks',
                                                   must_exist=True)
    max_seq_len: int = pop_config(cfg, 'max_seq_len', must_exist=True)
    device_eval_batch_size: int = pop_config(cfg,
                                             'device_eval_batch_size',
                                             must_exist=True)
    precision: str = pop_config(cfg,
                                'precision',
                                must_exist=False,
                                default_value=None)
    python_log_level: Optional[str] = pop_config(cfg,
                                                 'python_log_level',
                                                 must_exist=False,
                                                 default_value='debug')

    # Optional Evaluation Parameters with default values
    eval_loader_config: Optional[Union[DictConfig, ListConfig]] = pop_config(
        cfg, 'eval_loader', must_exist=False, default_value=None)
    seed: int = pop_config(cfg, 'seed', must_exist=False, default_value=17)
    dist_timeout: Union[float, int] = pop_config(cfg,
                                                 'dist_timeout',
                                                 must_exist=False,
                                                 default_value=600.0)
    default_run_name: str = os.environ.get('RUN_NAME', 'llm')
    run_name: str = pop_config(cfg,
                               'run_name',
                               must_exist=False,
                               default_value=default_run_name)
    num_retries: int = pop_config(cfg,
                                  'num_retries',
                                  must_exist=False,
                                  default_value=3)
    loggers_cfg: Dict[str, Any] = pop_config(cfg,
                                             'loggers',
                                             must_exist=False,
                                             default_value={})
    eval_subset_num_batches: int = pop_config(cfg,
                                              'eval_subset_num_batches',
                                              must_exist=False,
                                              default_value=-1)
    icl_subset_num_batches: Optional[int] = pop_config(cfg,
                                                       'icl_subset_num_batches',
                                                       must_exist=False,
                                                       default_value=None)
    metadata: Optional[Dict[str, str]] = pop_config(cfg,
                                                    'metadata',
                                                    must_exist=False,
                                                    default_value=None,
                                                    convert=True)
    should_log_config: bool = pop_config(cfg,
                                         'log_config',
                                         must_exist=False,
                                         default_value=True)

    # Pop out interpolation variables.
    pop_config(cfg, 'model_name_or_path', must_exist=False, default_value=None)

    # Warn for unused parameters
    for key in cfg:
        warnings.warn(
            f'Unused parameter {key} found in cfg. Please check your yaml to ensure this parameter is necessary.'
        )

    reproducibility.seed_all(seed)
    
    if not TRTLLM_MULTIGPU:
        dist.initialize_dist(get_device(None), timeout=dist_timeout)

    if python_log_level is not None:
        logging.basicConfig(
            # Example of format string
            # 2022-06-29 11:22:26,152: rank0[822018][MainThread]: INFO: Message here
            format=
            f'%(asctime)s: rank{dist.get_global_rank()}[%(process)d][%(threadName)s]: %(levelname)s: %(name)s: %(message)s'
        )
        logging.getLogger('llmfoundry').setLevel(python_log_level.upper())

    eval_gauntlet_df = None
    models_df = None
    composite_scores = None
    trainers = []
    for model_cfg in model_configs:
        (trainer, logger_keys, eval_gauntlet_callback,
         eval_gauntlet_df) = evaluate_model(
             model_cfg=model_cfg,
             dist_timeout=dist_timeout,
             run_name=run_name,
             seed=seed,
             icl_tasks=icl_tasks,
             max_seq_len=max_seq_len,
             device_eval_batch_size=device_eval_batch_size,
             eval_gauntlet_config=eval_gauntlet_config,
             eval_loader_config=eval_loader_config,
             fsdp_config=fsdp_config,
             num_retries=num_retries,
             loggers_cfg=loggers_cfg,
             python_log_level=python_log_level,
             precision=precision,
             eval_gauntlet_df=eval_gauntlet_df,
             eval_subset_num_batches=eval_subset_num_batches,
             icl_subset_num_batches=icl_subset_num_batches,
             metadata=metadata,
             logged_config=logged_cfg,
             should_log_config=should_log_config)
        trainers.append(trainer)

        if eval_gauntlet_callback is not None:
            composite_scores = eval_gauntlet_callback.eval_after_all(
                trainer.state, trainer.logger)

        benchmark_to_taxonomy = {}
        if eval_gauntlet_callback is not None:
            for t in eval_gauntlet_callback.categories:
                for b in t.benchmarks:
                    benchmark_to_taxonomy[b.name] = t.name

        model_results = calculate_markdown_results(logger_keys, trainer,
                                                   benchmark_to_taxonomy,
                                                   model_cfg.model_name)

        if models_df is None:
            models_df = model_results
        else:
            models_df = pd.concat([models_df, model_results], ignore_index=True)

        if eval_gauntlet_df is not None and eval_gauntlet_callback is not None:
            assert composite_scores is not None
            row = {'model_name': model_cfg['model_name']}
            row.update(
                {k.split('/')[-1]: v for k, v in composite_scores.items()})
            eval_gauntlet_df = pd.concat(
                [eval_gauntlet_df, pd.DataFrame([row])], ignore_index=True)

            print(f'Printing gauntlet results for all models')

            print(
                eval_gauntlet_df.sort_values(
                    list(eval_gauntlet_callback.averages.keys())[0],
                    ascending=False).to_markdown(index=False))
        print(f'Printing complete results for all models')
        assert models_df is not None
        print(models_df.to_markdown(index=False))

    return trainers, eval_gauntlet_df


def calculate_markdown_results(logger_keys: List[str], trainer: Trainer,
                               benchmark_to_taxonomy: Dict[str, str],
                               model_name: str):
    results = {}

    for key in logger_keys:
        # dl_name is either 2-tuple (benchmark_name, num_fewshot)
        # or 3-tuple (benchmark_name, num_fewshot, subcategory)
        dl_name, metric_name = key.split('/')[1:-1], key.split('/')[-1]
        if 'Accuracy' not in metric_name:
            continue

        metric = trainer.state.eval_metrics.get('/'.join(dl_name),
                                                {}).get(metric_name, None)

        if metric is None:
            continue
        if dl_name[1] not in results:
            results[dl_name[1]] = {}

        if dl_name[0] not in results[dl_name[1]]:
            results[dl_name[1]][dl_name[0]] = {}

        if metric_name not in results[dl_name[1]][dl_name[0]]:
            results[dl_name[1]][dl_name[0]][metric_name] = []

        results[dl_name[1]][dl_name[0]][metric_name].append({
            'val': metric.compute(),
            'subcat': dl_name[-1] if len(dl_name) == 3 else 'no_subcat'
        })

    df = pd.DataFrame(columns=[
        'Category', 'Benchmark', 'Subtask', 'Accuracy', 'Number few shot',
        'Model'
    ])

    for num_shot in results:
        for benchmark in results[num_shot]:
            for metric in results[num_shot][benchmark]:
                subscores = results[num_shot][benchmark][metric]
                if len(subscores) == 1:
                    row = {
                        'Category': benchmark_to_taxonomy.get(benchmark, ''),
                        'Benchmark': benchmark,
                        'Subtask': None,
                        'Accuracy': subscores[0]['val'],
                        'Number few shot': num_shot,
                        'Model': model_name
                    }
                    df = pd.concat([df, pd.DataFrame([row])], ignore_index=True)
                else:
                    row = {
                        'Category':
                            benchmark_to_taxonomy.get(benchmark, ''),
                        'Benchmark':
                            benchmark,
                        'Subtask':
                            'Average',
                        'Accuracy':
                            sum(s['val'] for s in subscores) / len(subscores),
                        'Number few shot':
                            num_shot,
                        'Model':
                            model_name
                    }
                    df = pd.concat([df, pd.DataFrame([row])], ignore_index=True)
                    for sub in subscores:
                        row = {
                            'Category':
                                benchmark_to_taxonomy.get(benchmark, ''),
                            'Benchmark':
                                None,
                            'Subtask':
                                sub['subcat'],
                            'Accuracy':
                                sub['val'],
                            'Number few shot':
                                num_shot,
                            'Model':
                                model_name
                        }
                        df = pd.concat([df, pd.DataFrame([row])],
                                       ignore_index=True)
    return df
=======
>>>>>>> 0ba263ad

from llmfoundry.command_utils import eval_from_yaml

if __name__ == '__main__':
    yaml_path, args_list = sys.argv[1], sys.argv[2:]
    eval_from_yaml(yaml_path, args_list)<|MERGE_RESOLUTION|>--- conflicted
+++ resolved
@@ -1,7 +1,6 @@
 # Copyright 2022 MosaicML LLM Foundry authors
 # SPDX-License-Identifier: Apache-2.0
 import sys
-<<<<<<< HEAD
 import time
 import warnings
 from typing import Any, Dict, List, Optional, Tuple, Union
@@ -448,11 +447,9 @@
                         df = pd.concat([df, pd.DataFrame([row])],
                                        ignore_index=True)
     return df
-=======
->>>>>>> 0ba263ad
-
-from llmfoundry.command_utils import eval_from_yaml
-
-if __name__ == '__main__':
-    yaml_path, args_list = sys.argv[1], sys.argv[2:]
-    eval_from_yaml(yaml_path, args_list)+
+# from llmfoundry.command_utils import eval_from_yaml
+
+# if __name__ == '__main__':
+#     yaml_path, args_list = sys.argv[1], sys.argv[2:]
+#     eval_from_yaml(yaml_path, args_list)