max_seq_len: 1024
seed: 1
precision: fp32

# If you are using one model, put it here:
model_name_or_path: togethercomputer/RedPajama-INCITE-Base-3B-v1
# otherwise, write a block for each model you want to test in the `models` section

models:
-
  model_name: ${model_name_or_path}
  model:
    name: hf_causal_lm
    pretrained_model_name_or_path: ${model_name_or_path}
    init_device: cpu
    pretrained: true
  tokenizer:
    name: ${model_name_or_path}
    kwargs:
      model_max_length: ${max_seq_len}
# # if you are evaluating more than one model, list them all as YAML blocks without variable interpolation
# -
#   model_name: mosaicml/mpt-7b
#   model:
#     name: hf_causal_lm
#     pretrained_model_name_or_path: mosaicml/mpt-7b
#     init_device: cpu
#     pretrained: true
#     config_overrides:
#       max_seq_len: ${max_seq_len}
#   tokenizer:
#     name: mosaicml/mpt-7b
#     kwargs:
#       model_max_length: ${max_seq_len}


device_eval_batch_size: 4

# FSDP config for model sharding
# fsdp_config:
#   sharding_strategy: FULL_SHARD
#   mixed_precision: FULL
#   forward_prefetch: True
#   limit_all_gathers: True

<<<<<<< HEAD
icl_tasks:
-
    label: quac
    dataset_uri: eval/local_data/free_response/quac.jsonl
    num_fewshot: [0]
    icl_task_type: question_answering
    continuation_delimiter: "\nAnswer: "
    metric_names:
    - 'InContextLearningGenerationF1Score'
-
  label: natural_questions_closed
  dataset_uri: eval/local_data/free_response/natural_questions_closed.jsonl
  num_fewshot: [0]
  icl_task_type: question_answering
  metric_names:
  - 'InContextLearningGenerationF1Score'
-
  label: natural_questions_openbook_short
  dataset_uri: eval/local_data/free_response/natural_questions_openbook_short.jsonl
  num_fewshot: [0]
  icl_task_type: question_answering
  metric_names:
  - 'InContextLearningGenerationF1Score'
-
  label: narrativeqa
  dataset_uri: eval/local_data/free_response/narrativeqa.jsonl
  num_fewshot: [0]
  icl_task_type: question_answering
  metric_names:
  - 'InContextLearningGenerationF1Score'
=======
icl_tasks: 'eval/yamls/tasks_light.yaml'
eval_gauntlet: 'eval/yamls/eval_gauntlet.yaml'

callbacks:
  eval_output_logging:
      print_only_incorrect: false
      subset_sample: 100
      output_directory: s3://mosaicml-internal-checkpoints-test/test_icl_output_logger_30b
>>>>>>> 1e6e923d
<|MERGE_RESOLUTION|>--- conflicted
+++ resolved
@@ -43,7 +43,6 @@
 #   forward_prefetch: True
 #   limit_all_gathers: True
 
-<<<<<<< HEAD
 icl_tasks:
 -
     label: quac
@@ -74,13 +73,9 @@
   icl_task_type: question_answering
   metric_names:
   - 'InContextLearningGenerationF1Score'
-=======
-icl_tasks: 'eval/yamls/tasks_light.yaml'
-eval_gauntlet: 'eval/yamls/eval_gauntlet.yaml'
 
 callbacks:
   eval_output_logging:
       print_only_incorrect: false
       subset_sample: 100
-      output_directory: s3://mosaicml-internal-checkpoints-test/test_icl_output_logger_30b
->>>>>>> 1e6e923d
+      output_directory: s3://mosaicml-internal-checkpoints-test/test_f1_score_mpt30b