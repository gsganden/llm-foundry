integrations:
- integration_type: git_repo
  git_repo: mosaicml/llm-foundry
  git_branch: debug_gsm8k # v0.4.0
  # git_commit: # OR use your commit hash
  pip_install: -e ".[gpu]"
  ssh_clone: false # Should be true if using a private repo

command: |
  pip uninstall mosaicml -y
  pip install git+https://github.com/mosaicml/composer.git@dev
  cd llm-foundry/scripts
  composer eval/eval.py /mnt/config/parameters.yaml

# Mosaic Cloud will use run_name (with a unique suffix) to populate the env var $RUN_NAME
<<<<<<< HEAD
name: gauntlet-v0.2.1
gpu_num: 8
gpu_type: a100_80gb
cluster: r1z1 # replace with your cluster here!
=======
run_name: gauntlet-v0.2.1
gpu_num: 32
gpu_type: a100_40gb
cluster: r7z2 # replace with your cluster here!
>>>>>>> e39adbc2

image: mosaicml/llm-foundry:2.1.0_cu121_flash2-latest

# The below is injected as a YAML file: /mnt/config/parameters.yaml
parameters:
  dist_timeout: 6000
  seed: 1
  max_seq_len: 2048
  device_eval_batch_size: 1
  precision: amp_bf16

  models:
  -
<<<<<<< HEAD
    model_name: meta-llama/Llama-2-7b-hf
    # Tokenizer
    tokenizer:
      name: meta-llama/Llama-2-7b-hf
=======
    model_name: meta-llama/Llama-2-7b
    # Tokenizer
    tokenizer:
      name: meta-llama/Llama-2-7b
>>>>>>> e39adbc2
      kwargs:
        model_max_length: ${max_seq_len}

    model:
      name: hf_causal_lm
<<<<<<< HEAD
      pretrained_model_name_or_path: meta-llama/Llama-2-7b-hf
=======
      pretrained_model_name_or_path: meta-llama/Llama-2-7b
>>>>>>> e39adbc2
      init_device: mixed
      pretrained: true
      use_auth_token: true

  # FSDP config for model sharding
  fsdp_config:
    sharding_strategy: FULL_SHARD
    mixed_precision: FULL
    forward_prefetch: True
    limit_all_gathers: True


  icl_tasks: 'eval/yamls/tasks_v0.2.1.yaml'
  eval_gauntlet: 'eval/yamls/eval_gauntlet_v0.2.1.yaml'<|MERGE_RESOLUTION|>--- conflicted
+++ resolved
@@ -1,29 +1,20 @@
 integrations:
 - integration_type: git_repo
   git_repo: mosaicml/llm-foundry
-  git_branch: debug_gsm8k # v0.4.0
+  git_branch: v0.4.0
   # git_commit: # OR use your commit hash
   pip_install: -e ".[gpu]"
   ssh_clone: false # Should be true if using a private repo
 
 command: |
-  pip uninstall mosaicml -y
-  pip install git+https://github.com/mosaicml/composer.git@dev
   cd llm-foundry/scripts
   composer eval/eval.py /mnt/config/parameters.yaml
 
 # Mosaic Cloud will use run_name (with a unique suffix) to populate the env var $RUN_NAME
-<<<<<<< HEAD
-name: gauntlet-v0.2.1
+run_name: mpt-eval
 gpu_num: 8
-gpu_type: a100_80gb
-cluster: r1z1 # replace with your cluster here!
-=======
-run_name: gauntlet-v0.2.1
-gpu_num: 32
-gpu_type: a100_40gb
-cluster: r7z2 # replace with your cluster here!
->>>>>>> e39adbc2
+# gpu_type:
+# cluster:  # replace with your cluster here!
 
 image: mosaicml/llm-foundry:2.1.0_cu121_flash2-latest
 
@@ -31,36 +22,25 @@
 parameters:
   dist_timeout: 6000
   seed: 1
-  max_seq_len: 2048
-  device_eval_batch_size: 1
-  precision: amp_bf16
+  max_seq_len: 1024
+  device_eval_batch_size: 4
+  precision: amp_fp16
 
   models:
   -
-<<<<<<< HEAD
-    model_name: meta-llama/Llama-2-7b-hf
+    model_name: mosaicml/mpt-7b-instruct
     # Tokenizer
     tokenizer:
-      name: meta-llama/Llama-2-7b-hf
-=======
-    model_name: meta-llama/Llama-2-7b
-    # Tokenizer
-    tokenizer:
-      name: meta-llama/Llama-2-7b
->>>>>>> e39adbc2
+      name: EleutherAI/gpt-neox-20b
       kwargs:
         model_max_length: ${max_seq_len}
 
     model:
       name: hf_causal_lm
-<<<<<<< HEAD
-      pretrained_model_name_or_path: meta-llama/Llama-2-7b-hf
-=======
-      pretrained_model_name_or_path: meta-llama/Llama-2-7b
->>>>>>> e39adbc2
+      pretrained_model_name_or_path: mosaicml/mpt-7b-instruct
       init_device: mixed
       pretrained: true
-      use_auth_token: true
+      use_auth_token: false
 
   # FSDP config for model sharding
   fsdp_config:
@@ -70,5 +50,5 @@
     limit_all_gathers: True
 
 
-  icl_tasks: 'eval/yamls/tasks_v0.2.1.yaml'
-  eval_gauntlet: 'eval/yamls/eval_gauntlet_v0.2.1.yaml'+  icl_tasks: 'eval/yamls/tasks_v0.2.yaml'
+  eval_gauntlet: 'eval/yamls/eval_gauntlet_v0.2.yaml'